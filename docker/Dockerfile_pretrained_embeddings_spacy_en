# Create common base stage
FROM python:3.6-slim as base

WORKDIR /build

# Create virtualenv to isolate builds
RUN python -m venv /build

# Install common libraries
RUN apt-get update -qq \
 && apt-get install -y --no-install-recommends \
    # required by psycopg2 at build and runtime
    libpq-dev \
     # required for health check
    curl \
 && apt-get autoremove -y

# Make sure we use the virtualenv
ENV PATH="/build/bin:$PATH"

# Stage to build and install everything
FROM base as builder

WORKDIR /src

# Install all required build libraries
RUN apt-get update -qq \
 && apt-get install -y --no-install-recommends \
    build-essential \
    wget \
    openssh-client \
    graphviz-dev \
    pkg-config \
    git-core \
    openssl \
    libssl-dev \
    libffi6 \
    libffi-dev \
    libpng-dev

# Make sure we have the latest pip version
RUN pip install -U pip
<<<<<<< HEAD

# Install spacy model
RUN pip install https://github.com/explosion/spacy-models/releases/download/en_core_web_md-2.1.0/en_core_web_md-2.1.0.tar.gz#egg=en_core_web_md==2.1.0 --no-cache-dir > /dev/null \
    && python -m spacy link en_core_web_md en
=======
>>>>>>> 8c180c90

# Copy only what we really need
COPY README.md .
COPY setup.py .
COPY setup.cfg .
COPY MANIFEST.in .
COPY alt_requirements/ ./alt_requirements
COPY requirements.txt .
COPY LICENSE.txt .

# Install dependencies
RUN pip install --no-cache-dir -r alt_requirements/requirements_pretrained_embeddings_spacy.txt

# Install and link spacy model
RUN pip install https://github.com/explosion/spacy-models/releases/download/en_core_web_md-2.1.0/en_core_web_md-2.1.0.tar.gz#egg=en_core_web_md==2.1.0 --no-cache-dir > /dev/null \
    && python -m spacy link en_core_web_md en

# Install Rasa as package
COPY rasa ./rasa
RUN pip install .[sql,spacy]

# Runtime stage which uses the virtualenv which we built in the previous stage
FROM base AS runner

WORKDIR /app

# Copy over default pipeline config
COPY sample_configs/config_pretrained_embeddings_spacy.yml config.yml

# Copy virtualenv from previous stage
COPY --from=builder /build /build

# Create a volume for temporary data
VOLUME /tmp

# Make sure the default group has the same permissions as the owner
RUN chgrp -R 0 . && chmod -R g=u .

# Don't run as root
USER 1001

EXPOSE 5005

ENTRYPOINT ["rasa"]
CMD ["--help"]<|MERGE_RESOLUTION|>--- conflicted
+++ resolved
@@ -40,13 +40,6 @@
 
 # Make sure we have the latest pip version
 RUN pip install -U pip
-<<<<<<< HEAD
-
-# Install spacy model
-RUN pip install https://github.com/explosion/spacy-models/releases/download/en_core_web_md-2.1.0/en_core_web_md-2.1.0.tar.gz#egg=en_core_web_md==2.1.0 --no-cache-dir > /dev/null \
-    && python -m spacy link en_core_web_md en
-=======
->>>>>>> 8c180c90
 
 # Copy only what we really need
 COPY README.md .
