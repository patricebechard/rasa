---
id: policies
sidebar_label: Policies
title: Policies
abstract: Your assistant uses policies to decide which action to take at each step in a conversation. There are machine-learning and rule-based policies that your assistant can use in tandem.
---
You can customize the policies your assistant uses by specifying the `policies`
key in your project's `config.yml`.
There are different policies to choose from, and you can include
multiple policies in a single configuration. Here's an example of
what a list of policies might look like:

```yaml-rasa title="config.yml"
language:  # your language
pipeline:
  # - <pipeline components>

policies:
  - name: MemoizationPolicy
  - name: TEDPolicy
    max_history: 5
    epochs: 200
  - name: RulePolicy
```
:::tip Starting from scratch?

If you don't know which policies to choose, leave out the `policies` key from your `config.yml` completely.
If you do, the [Suggested Config](.//model-configuration.mdx#suggested-config)
feature will provide default policies for you.

:::

## Action Selection

At every turn, each policy defined in your configuration will
predict a next action with a certain confidence level. For more information
about how each policy makes its decision, read into the policy's description below.
The policy that predicts with the highest confidence decides the assistant's next action.

:::note Maximum number of predictions
By default, your assistant can predict a maximum of 10 next actions
after each user message. To update this value,
you can set the environment variable `MAX_NUMBER_OF_PREDICTIONS`
to the desired number of maximum predictions.

:::

### Policy Priority

In the case that two policies predict with equal confidence (for example, the Memoization
and Rule Policies might both predict with confidence 1), the priority of the
policies is considered. Rasa Open Source policies have default priorities that are set to ensure the
expected outcome in the case of a tie. They look like this, where higher numbers have higher priority:

<!-- We want to have high priority policies first; it's not possible to use a Markdown ordered list for that. -->

* 6 - `RulePolicy`

* 3 - `MemoizationPolicy` or `AugmentedMemoizationPolicy`

* 1 - `TEDPolicy`


In general, it is not recommended to have more
than one policy per priority level in your configuration. If you have 2 policies with the same priority and they predict
with the same confidence, the resulting action will be chosen randomly.

If you create your own policy, use these priorities as a guide for figuring out the priority of your policy.
If your policy is a machine learning policy, it should most likely have priority 1, the same as the `TEDPolicy`.

:::warning overriding policy priorities
All policy priorities are configurable via the `priority` parameter in the policy's configuration,
but we **do not recommend** changing them outside of specific cases such as custom policies.
Doing so can lead to unexpected and undesired bot behavior.

:::


## Machine Learning Policies

### TED Policy

The Transformer Embedding Dialogue (TED) Policy is
a multi-task architecture for next action prediction and entity
recognition. The architecture several transformer encoders which are shared for both tasks.
A sequence of entity labels is predicted through a Conditional Random Field (CRF) tagging layer on top of the
user sequence transformer encoder output corresponding to the input sequence of tokens.
For the next action prediction the dialogue transformer encoder output and system action labels are embedded into a
single semantic vector space. We use the dot-product loss to maximize the similarity with the target label and
minimize similarities with negative samples.

If you want to learn more about the model, check out
[our paper](https://arxiv.org/abs/1910.00486) and on our
[youtube channel](https://www.youtube.com/watch?v=j90NvurJI4I&list=PL75e0qA87dlG-za8eLI6t0_Pbxafk-cxb&index=14&ab_channel=Rasa).
where we explain the model architecture in detail.

TED Policy architecture comprises the following steps:

1. Concatenate features for
   - user input (user intent and entities) or user text processed through a user sequence transformer encoder,
   - previous system actions or bot utterances processed through a bot sequence transformer encoder,
   - slots and active forms

   for each time step into an input vector to the embedding layer that precedes the 
   dialogue transformer.

2. Feed the embedding of the input vector into the dialogue transformer encoder.

3. Apply a dense layer to the output of the dialogue transformer to get embeddings of the dialogue for each time step.

4. Apply a dense layer to create embeddings for system actions for each time step.

5. Calculate the similarity between the dialogue embedding and embedded system actions.
   This step is based on the [StarSpace](https://arxiv.org/abs/1709.03856) idea.

6. Concatenate the token-level output of the user sequence transformer encoder
   with the output of the dialogue transformer encoder for each time step.

7. Apply CRF algorithm to predict contextual entities for each user text input.

**Configuration:**

You can pass configuration parameters to the `TEDPolicy` using the `config.yml` file.
If you want to fine-tune your model, start by modifying the following parameters:

* `epochs`:
  This parameter sets the number of times the algorithm will see the training data (default: `1`).
  One `epoch` is equals to one forward pass and one backward pass of all the training examples.
  Sometimes the model needs more epochs to properly learn.
  Sometimes more epochs don't influence the performance.
  The lower the number of epochs the faster the model is trained.
  Here is how the config would look like:

  ```yaml-rasa title="config.yml"
  policies:
  - name: TEDPolicy
    epochs: 200
  ```

* `max_history`:
  This parameter controls how much dialogue history the model looks at to decide which
  action to take next. Default `max_history` for this policy is `None`,
  which means that the complete dialogue history since session restart is taken into
  account. If you want to limit the model to only see a certain number of previous
  dialogue turns, you can set `max_history` to a finite value.
  Please note that you should pick `max_history` carefully, so that the model has enough
  previous dialogue turns to create a correct prediction.
  See [Featurizers](#featurizers) for more details.
  Here is how the config would look like:

  ```yaml-rasa title="config.yml"
  policies:
  - name: TEDPolicy
    max_history: 8
  ```

* `number_of_transformer_layers`:
  This parameter sets the number of sequence transformer encoder layers to use for
  sequential transformer encoders for user, action and action label texts and for
  dialogue transformer encoder.
  (defaults: `text: 1, action_text: 1, label_action_text: 1, dialogue: 1`).
  The number of sequence transformer encoder layers corresponds
  to the transformer blocks to use for the model.

* `transformer_size`:
  This parameter sets the number of units in the sequence transformer encoder layers to use for
  sequential transformer encoders for user, action and action label texts and for
  dialogue transformer encoder.
  (defaults: `text: 128, action_text: 128, label_action_text: 128, dialogue: 128`).
  The vectors coming out of the transformer encoders will have the given `transformer_size`.

* `weight_sparsity`:
  This parameter defines the fraction of kernel weights that are set to 0 for all feed forward layers
  in the model (default: `0.8`). The value should be a number between 0 and 1. If you set `weight_sparsity`
  to 0, no kernel weights will be set to 0, the layer acts as a standard feed forward layer. You should not
  set `weight_sparsity` to 1 as this would result in all kernel weights being 0, i.e. the model is not able
  to learn.

* `split_entities_by_comma`:
  This parameter defines whether adjacent entities separated by a comma should be treated as one, or split. For example,
  entities with the type `ingredients`, like "apple, banana" can be split into "apple" and "banana". An entity with type
  `address`, like "Schönhauser Allee 175, 10119 Berlin" should be treated as one.

  Can either be
  `True`/`False` globally:
  ```yaml-rasa title="config.yml"
  policies:
    - name: TEDPolicy
      split_entities_by_comma: True
  ```
  or set per entity type, such as:
  ```yaml-rasa title="config.yml"
  policies:
    - name: TEDPolicy
      split_entities_by_comma:
        address: False
        ingredients: True
  ```

The above configuration parameters are the ones you should configure to fit your model to your data.
However, additional parameters exist that can be adapted.

<details><summary>More configurable parameters</summary>

```
+---------------------------------------+------------------------+--------------------------------------------------------------+
| Parameter                             | Default Value          | Description                                                  |
+=======================================+========================+==============================================================+
| hidden_layers_sizes                   | text: []               | Hidden layer sizes for layers before the embedding layers    |
|                                       | action_text: []        | for user messages and bot messages in previous actions       |
|                                       | label_action_text: []  | and labels. The number of hidden layers is                   |
|                                       |                        | equal to the length of the corresponding list.               |
+---------------------------------------+------------------------+--------------------------------------------------------------+
| dense_dimension                       | text: 128              | Dense dimension for sparse features to use after they are    |
|                                       | action_text: 128       | converted into dense features.                               |
|                                       | label_action_text: 128 |                                                              |
|                                       | intent: 20             |                                                              |
|                                       | action_name: 20        |                                                              |
|                                       | label_action_name: 20  |                                                              |
|                                       | entities: 20           |                                                              |
|                                       | slots: 20              |                                                              |
|                                       | active_loop: 20        |                                                              |
+---------------------------------------+------------------------+--------------------------------------------------------------+
| concat_dimension                      | text: 128              | Common dimension to which sequence and sentence features of  |
|                                       | action_text: 128       | different dimensions get converted before concatenation.     |
|                                       | label_action_text: 128 |                                                              |
+---------------------------------------+------------------------+--------------------------------------------------------------+
| encoding_dimension                    | 50                     | Dimension size of embedding vectors                          |
|                                       |                        | before the dialogue transformer encoder.                     |
+---------------------------------------+------------------------+--------------------------------------------------------------+
| transformer_size                      | text: 128              | Number of units in user text sequence transformer encoder.   |
|                                       | action_text: 128       | Number of units in bot text sequence transformer encoder.    |
|                                       | label_action_text: 128 | Number of units in bot text sequence transformer encoder.    |
|                                       | dialogue: 128          | Number of units in dialogue transformer encoder.             |
+---------------------------------------+------------------------+--------------------------------------------------------------+
| number_of_transformer_layers          | text: 1                | Number of layers in user text sequence transformer encoder.  |
|                                       | action_text: 1         | Number of layers in bot text sequence transformer encoder.   |
|                                       | label_action_text: 1   | Number of layers in bot text sequence transformer encoder.   |
|                                       | dialogue: 1            | Number of layers in dialogue transformer encoder.            |
+---------------------------------------+------------------------+--------------------------------------------------------------+
| number_of_attention_heads             | 4                      | Number of self-attention heads in transformers.              |
+---------------------------------------+------------------------+--------------------------------------------------------------+
| use_key_relative_attention            | False                  | If 'True' use key relative embeddings in attention.          |
+---------------------------------------+------------------------+--------------------------------------------------------------+
| use_value_relative_attention          | False                  | If 'True' use value relative embeddings in attention.        |
+---------------------------------------+------------------------+--------------------------------------------------------------+
| max_relative_position                 | None                   | Maximum position for relative embeddings.                    |
+---------------------------------------+------------------------+--------------------------------------------------------------+
| batch_size                            | [64, 256]              | Initial and final value for batch sizes.                     |
|                                       |                        | Batch size will be linearly increased for each epoch.        |
|                                       |                        | If constant `batch_size` is required, pass an int, e.g. `8`. |
+---------------------------------------+------------------------+--------------------------------------------------------------+
| batch_strategy                        | "balanced"             | Strategy used when creating batches.                         |
|                                       |                        | Can be either 'sequence' or 'balanced'.                      |
+---------------------------------------+------------------------+--------------------------------------------------------------+
| epochs                                | 1                      | Number of epochs to train.                                   |
+---------------------------------------+------------------------+--------------------------------------------------------------+
| random_seed                           | None                   | Set random seed to any 'int' to get reproducible results.    |
+---------------------------------------+------------------------+--------------------------------------------------------------+
| embedding_dimension                   | 20                     | Dimension size of dialogue & system action embedding vectors.|
+---------------------------------------+------------------------+--------------------------------------------------------------+
| number_of_negative_examples           | 20                     | The number of incorrect labels. The algorithm will minimize  |
|                                       |                        | their similarity to the user input during training.          |
+---------------------------------------+------------------------+--------------------------------------------------------------+
| similarity_type                       | "auto"                 | Type of similarity measure to use, either 'auto' or 'cosine' |
|                                       |                        | or 'inner'.                                                  |
+---------------------------------------+------------------------+--------------------------------------------------------------+
| loss_type                             | "softmax"              | The type of the loss function, either 'softmax' or 'margin'. |
+---------------------------------------+------------------------+--------------------------------------------------------------+
| ranking_length                        | 10                     | Number of top actions to normalize scores for loss type      |
|                                       |                        | 'softmax'. Set to 0 to turn off normalization.               |
+---------------------------------------+------------------------+--------------------------------------------------------------+
| maximum_positive_similarity           | 0.8                    | Indicates how similar the algorithm should try to make       |
|                                       |                        | embedding vectors for correct labels.                        |
|                                       |                        | Should be 0.0 < ... < 1.0 for 'cosine' similarity type.      |
+---------------------------------------+------------------------+--------------------------------------------------------------+
| maximum_negative_similarity           | -0.2                   | Maximum negative similarity for incorrect labels.            |
|                                       |                        | Should be -1.0 < ... < 1.0 for 'cosine' similarity type.     |
+---------------------------------------+------------------------+--------------------------------------------------------------+
| use_maximum_negative_similarity       | True                   | If 'True' the algorithm only minimizes maximum similarity    |
|                                       |                        | over incorrect intent labels, used only if 'loss_type' is    |
|                                       |                        | set to 'margin'.                                             |
+---------------------------------------+------------------------+--------------------------------------------------------------+
| scale_loss                            | True                   | Scale loss inverse proportionally to confidence of correct   |
|                                       |                        | prediction.                                                  |
+---------------------------------------+------------------------+--------------------------------------------------------------+
| regularization_constant               | 0.001                  | The scale of regularization.                                 |
+---------------------------------------+------------------------+--------------------------------------------------------------+
| negative_margin_scale                 | 0.8                    | The scale of how important it is to minimize the maximum     |
|                                       |                        | similarity between embeddings of different labels.           |
+---------------------------------------+------------------------+--------------------------------------------------------------+
| drop_rate_dialogue                    | 0.1                    | Dropout rate for embedding layers of dialogue features.      |
|                                       |                        | Value should be between 0 and 1.                             |
|                                       |                        | The higher the value the higher the regularization effect.   |
+---------------------------------------+------------------------+--------------------------------------------------------------+
| drop_rate_label                       | 0.0                    | Dropout rate for embedding layers of label features.         |
|                                       |                        | Value should be between 0 and 1.                             |
|                                       |                        | The higher the value the higher the regularization effect.   |
+---------------------------------------+------------------------+--------------------------------------------------------------+
| drop_rate_attention                   | 0.0                    | Dropout rate for attention. Value should be between 0 and 1. |
|                                       |                        | The higher the value the higher the regularization effect.   |
+---------------------------------------+------------------------+--------------------------------------------------------------+
| weight_sparsity                       | 0.8                    | Sparsity of the weights in dense layers.                     |
|                                       |                        | Value should be between 0 and 1.                             |
+---------------------------------------+------------------------+--------------------------------------------------------------+
| use_sparse_input_dropout              | True                   | If 'True' apply dropout to sparse input tensors.             |
+---------------------------------------+------------------------+--------------------------------------------------------------+
| use_dense_input_dropout               | True                   | If 'True' apply dropout to sparse features after they are    |
|                                       |                        | converted into dense features.                               |
+---------------------------------------+------------------------+--------------------------------------------------------------+
| evaluate_every_number_of_epochs       | 20                     | How often to calculate validation accuracy.                  |
|                                       |                        | Set to '-1' to evaluate just once at the end of training.    |
+---------------------------------------+------------------------+--------------------------------------------------------------+
| evaluate_on_number_of_examples        | 0                      | How many examples to use for hold out validation set.        |
|                                       |                        | Large values may hurt performance, e.g. model accuracy.      |
|                                       |                        | Keep at 0 if your data set contains a lot of unique examples |
|                                       |                        | of dialogue turns.                                           |
+---------------------------------------+------------------------+--------------------------------------------------------------+
| tensorboard_log_directory             | None                   | If you want to use tensorboard to visualize training         |
|                                       |                        | metrics, set this option to a valid output directory. You    |
|                                       |                        | can view the training metrics after training in tensorboard  |
|                                       |                        | via 'tensorboard --logdir <path-to-given-directory>'.        |
+---------------------------------------+------------------------+--------------------------------------------------------------+
| tensorboard_log_level                 | "epoch"                | Define when training metrics for tensorboard should be       |
|                                       |                        | logged. Either after every epoch ('epoch') or for every      |
|                                       |                        | training step ('minibatch').                                 |
+---------------------------------------+------------------------+--------------------------------------------------------------+
| checkpoint_model                      | False                  | Save the best performing model during training. Models are   |
|                                       |                        | stored to the location specified by `--out`. Only the one    |
|                                       |                        | best model will be saved.                                    |
|                                       |                        | Requires `evaluate_on_number_of_examples > 0` and            |
|                                       |                        | `evaluate_every_number_of_epochs > 0`                        |
+---------------------------------------+------------------------+--------------------------------------------------------------+
| e2e_confidence_threshold              | 0.5                    | The threshold that ensures that end-to-end is picked only if |
|                                       |                        | the policy is confident enough.                              |
+---------------------------------------+------------------------+--------------------------------------------------------------+
| featurizers                           | []                     | List of featurizer names (alias names). Only features        |
|                                       |                        | coming from the listed names are used. If list is empty      |
|                                       |                        | all available features are used.                             |
+---------------------------------------+------------------------+--------------------------------------------------------------+
| entity_recognition                    | True                   | If 'True' entity recognition is trained and entities are     |
|                                       |                        | extracted.                                                   |
+---------------------------------------+------------------------+--------------------------------------------------------------+
<<<<<<< HEAD
| constrain_similarities                | True                   | If `True`, applies sigmoid on all similarity terms and adds  |
|                                       |                        | it to the loss function to ensure that similarity values are |
|                                       |                        | approximately bounded. Used only when `loss_type=softmax`    |
+---------------------------------------+------------------------+--------------------------------------------------------------+
| model_confidence                      | "softmax"              | Affects how model's confidence for each action               |
|                                       |                        | is computed. It can take three values -                      |
|                                       |                        | 1. `softmax` - Similarities between input and action         |
|                                       |                        | embeddings are post-processed with a softmax function,       |
|                                       |                        | as a result of which confidence for all labels sum up to 1.  |
|                                       |                        | 2. `cosine` - Cosine similarity between input and action     |
|                                       |                        | embeddings. Confidence for each label is in the              |
|                                       |                        | range `[-1,1]`.                                              |
|                                       |                        | 3. `inner` - Dot product similarity between input and action |
|                                       |                        | embeddings. Confidence for each label is in an               |
|                                       |                        | unbounded range.                                             |
=======
| BILOU_flag                            | True                   | If 'True', additional BILOU tags are added to entity labels. |
>>>>>>> a06e9098
+---------------------------------------+------------------------+--------------------------------------------------------------+
| split_entities_by_comma               | True                   | Splits a list of extracted entities by comma to treat each   |
|                                       |                        | one of them as a single entity. Can either be `True`/`False` |
|                                       |                        | globally, or set per entity type, such as:                   |
|                                       |                        | ```                                                          |
|                                       |                        | - name: TEDPolicy                                            |
|                                       |                        |   split_entities_by_comma:                                   |
|                                       |                        |     address: True                                            |
|                                       |                        | ```                                                          |
+---------------------------------------+------------------------+--------------------------------------------------------------+
```

:::note
The parameter `maximum_negative_similarity` is set to a negative value to mimic the original
starspace algorithm in the case `maximum_negative_similarity = maximum_positive_similarity` and
`use_maximum_negative_similarity = False`. See [starspace paper](https://arxiv.org/abs/1709.03856)
for details.

:::

</details>

### Memoization Policy

The `MemoizationPolicy` remembers the stories from your
training data. It checks if the current conversation matches the stories in your
`stories.yml` file. If so, it will predict the next action from the matching
stories of your training data with a confidence of `1.0`. If no matching conversation
is found, the policy predicts `None` with confidence `0.0`.

When looking for a match in your training data, the policy will take the last
`max_history` number of turns of the conversation into account.
One “turn” includes the message sent by the user and any actions the
assistant performed before waiting for the next message.

You can configure the number of turns the `MemoizationPolicy` should use in your
configuration:
```yaml title="config.yml"
policies:
  - name: "MemoizationPolicy"
    max_history: 3
```


### Augmented Memoization Policy

The `AugmentedMemoizationPolicy` remembers examples from training
stories for up to `max_history` turns, just like the `MemoizationPolicy`.
Additionally, it has a forgetting mechanism that will forget a certain amount
of steps in the conversation history and try to find a match in your stories
with the reduced history. It predicts the next action with confidence `1.0`
if a match is found, otherwise it predicts `None` with confidence `0.0`.

:::note Slots and predictions
If you have dialogues where some slots that are set during
prediction time might not be set in training stories (e.g. in training
stories starting with a [reminder](./reaching-out-to-user.mdx#reminders), not all previous slots are set),
make sure to add the relevant stories without slots to your training
data as well.

:::


## Rule-based Policies

### Rule Policy

The `RulePolicy` is a policy that handles conversation parts that follow
a fixed behavior (e.g. business logic). It makes predictions based on
any `rules` you have in your training data. See the
[Rules documentation](./rules.mdx) for further information on how to define rules.

The `RulePolicy` has the following configuration options:

```yaml title="config.yml"
policies:
  - name: "RulePolicy"
    core_fallback_threshold: 0.3
    core_fallback_action_name: action_default_fallback
    enable_fallback_prediction: true
    restrict_rules: true
    check_for_contradictions: true
```

* `core_fallback_threshold` (default: `0.3`): Please see the
   [fallback documentation](fallback-handoff.mdx#handling-low-action-confidence) for
   further information.
* `core_fallback_action_name` (default: `action_default_fallback`): Please see the
   [fallback documentation](fallback-handoff.mdx#handling-low-action-confidence) for
   further information.
* `enable_fallback_prediction` (default: `true`): Please see the
   [fallback documentation](fallback-handoff.mdx#handling-low-action-confidence) for
   further information.
* `check_for_contradictions` (default: `true`):
   Before training, the RulePolicy will perform a check to make sure that
   slots and active loops set by actions are defined consistently for all rules.
   The following snippet contains an example of an incomplete rule:

   ```yaml-rasa
   rules:
   - rule: complete rule
     steps:
     - intent: search_venues
     - action: action_search_venues
     - slot_was_set:
       - venues: [{"name": "Big Arena", "reviews": 4.5}]

   - rule: incomplete rule
     steps:
     - intent: search_venues
     - action: action_search_venues
   ```

   In the second `incomplete rule`, `action_search_venues` should set
   the `venues` slot because it is set in `complete rule`, but this event is missing.
   There are several possible ways to fix this rule.

   In the case when `action_search_venues` can't find
   a venue and the `venues` slot should not be set,
   you should explicitly set the value of the slot to `null`.
   In the following story `RulePolicy` will predict `utter_venues_not_found`
   only if the slot `venues` is not set:

   ```yaml-rasa
   rules:
   - rule: fixes incomplete rule
     steps:
     - intent: search_venues
     - action: action_search_venues
     - slot_was_set:
       - venues: null
     - action: utter_venues_not_found
   ```

   If you want the slot setting to be handled by a different rule or story,
   you should add `wait_for_user_input: false` to the end of the rule snippet:

   ```yaml-rasa
   rules:
   - rule: incomplete rule
     steps:
     - intent: search_venues
     - action: action_search_venues
     wait_for_user_input: false
   ```

   After training, the RulePolicy will check that none of the rules or stories contradict
   each other. The following snippet is an example of two contradicting rules:

    ```yaml-rasa
    rules:
    - rule: Chitchat
      steps:
      - intent: chitchat
      - action: utter_chitchat

    - rule: Greet instead of chitchat
      steps:
      - intent: chitchat
      - action: utter_greet  # `utter_greet` contradicts `utter_chitchat` from the rule above
    ```
 * `restrict_rules` (default: `true`): Rules are restricted to one user turn, but
    there can be multiple bot events, including e.g. a form being filled and its subsequent submission.
    Changing this parameter to `false` may result in unexpected behavior.

  :::caution Overusing rules
    Overusing rules for purposes outside of the [recommended use cases](rules.mdx)
    will make it very hard to maintain your assistant as the complexity grows.

  :::

## Configuring Policies

### Max History

One important hyperparameter for Rasa Open Source policies is the `max_history`.
This controls how much dialogue history the model looks at to decide which
action to take next.

You can set the `max_history` by passing it to your policy
in the policy configuration in your `config.yml`.
The default value is `None`, which means that the complete dialogue history since session
restart is taken in the account.

```yaml-rasa title="config.yml" {3}
policies:
  - name: TEDPolicy
    max_history: 5
    epochs: 200
    batch_size: 50
    max_training_samples: 300
```

:::note
`RulePolicy` doesn't have max history parameter, it always consider the full length
of provided rules. Please see [Rules](./rules.mdx) for further information.
:::

As an example, let's say you have an `out_of_scope` intent which
describes off-topic user messages. If your bot sees this intent multiple
times in a row, you might want to tell the user what you can help them
with. So your story might look like this:

```yaml-rasa
stories:
  - story: utter help after 2 fallbacks
    steps:
    - intent: out_of_scope
    - action: utter_default
    - intent: out_of_scope
    - action: utter_default
    - intent: out_of_scope
    - action: utter_help_message
```

For your model to learn this pattern, the `max_history`
has to be at least 4.

If you increase your `max_history`, your model will become bigger and
training will take longer. If you have some information that should
affect the dialogue very far into the future, you should store it as a
slot. Slot information is always available for every featurizer.

### Data Augmentation

When you train a model, Rasa Open Source will create
longer stories by randomly combining
the ones in your stories files.
Take the stories below as an example:

```yaml-rasa
stories:
  - story: thank
    steps:
    - intent: thankyou
    - action: utter_youarewelcome
  - story: say goodbye
    steps:
    - intent: goodbye
    - action: utter_goodbye
```

You actually want to teach your policy to **ignore** the dialogue history
when it isn't relevant and to respond with the same action no matter
what happened before.

You can alter this behavior with the `--augmentation` flag,
which allows you to set the `augmentation_factor`.
The `augmentation_factor` determines how many augmented stories are
subsampled during training. The augmented stories are subsampled before training
since their number can quickly become very large, and you want to limit it.
The number of sampled stories is `augmentation_factor` x10.
By default augmentation is set to 20, resulting in a maximum of 200 augmented stories.

`--augmentation 0` disables all augmentation behavior.
The memoization based policies are not affected by augmentation
(independent of the `augmentation_factor`) and will automatically
ignore all augmented stories.

### Featurizers

In order to apply machine learning algorithms to conversational AI, you need
to build up vector representations of conversations.

Each story corresponds to a tracker which consists of the states of the
conversation just before each action was taken.

#### State Featurizers

Every event in a trackers history creates a new state (e.g. running a bot
action, receiving a user message, setting slots). Featurizing a single state
of the tracker has two steps:

1. **Tracker provides a bag of active features**:

    * features indicating intents and entities, if this is the first
     state in a turn, e.g. it's the first action we will take after
     parsing the user's message. (e.g.
     `[intent_restaurant_search, entity_cuisine]` )

    * features indicating which slots are currently defined, e.g.
     `slot_location` if the user previously mentioned the area
     they're searching for restaurants.

    * features indicating the results of any API calls stored in
     slots, e.g. `slot_matches`

    * features indicating what the last bot action or bot utterance was (e.g.
     `prev_action_listen`)

    * features indicating if any loop is active and which one

2. **Convert all the features into numeric vectors**:

    `SingleStateFeaturizer` uses the Rasa NLU pipeline to convert the intent and
    bot action names or bot utterances into numeric vectors.
    See the [NLU Model Configuration](./model-configuration.mdx) documentation
    for the details on how to configure Rasa NLU pipeline.

    Entities, slots and active loops are featurized as one-hot encodings
    to indicate their presence.

:::note
If the domain defines the possible `actions`,
`[ActionGreet, ActionGoodbye]`,
4 additional default actions are added:
`[ActionListen(), ActionRestart(),
ActionDefaultFallback(), ActionDeactivateForm()]`.
Therefore, label `0` indicates default action listen, label `1`
default restart, label `2` a greeting and `3` indicates goodbye.

:::

#### Tracker Featurizers

It's often useful to include a bit more history than just the current state
when predicting an action. The `TrackerFeaturizer` iterates over tracker
states and calls a `SingleStateFeaturizer` for each state to create numeric
input features for a policy.
The target labels correspond to bot actions or bot utterances
represented as index in a list of all possible actions.

There are two different tracker featurizers:

##### 1. Full Dialogue

`FullDialogueTrackerFeaturizer` creates a numerical representation of
stories to feed to a recurrent neural network where the whole dialogue
is fed to a network and the gradient is backpropagated from all time steps.
The smaller dialogues are padded with `0` for all features.

##### 2. Max History

`MaxHistoryTrackerFeaturizer` creates an array of previous tracker
states for each bot action or bot utterance, with the parameter
`max_history` defining how many states go into each row of input features.
If `max_history` is not specified, the algorithm takes
the whole length of a dialogue into account.
The smaller dialogues are padded with `0` for all features.
Deduplication is performed to filter out duplicated turns (bot actions
or bot utterances) in terms of their previous states.

For some algorithms a flat feature vector is needed, so input features
should be reshaped to `(num_unique_turns, max_history * num_input_features)`.

## Custom Policies

You can also write custom policies and reference them in your configuration. In the example below, the
last two lines show how to use a custom policy class and pass arguments to it.

```yaml-rasa {9-10}
policies:
  - name: "TEDPolicy"
    max_history: 5
    epochs: 200
  - name: "RulePolicy"
  - name: "path.to.your.policy.class"
    arg1: "..."
```

## Deprecated Policies

### Mapping Policy

:::caution Deprecated
The `MappingPolicy` is deprecated. Please see [Rules](./rules.mdx) for how to implement
its behavior using the [Rule Policy](#rule-policy). If you previously used
the `MappingPolicy`, see the
[migration guide](./migration-guide.mdx#manually-migrating-from-the-mapping-policy).
:::

### Fallback Policy

:::caution Deprecated
The `FallbackPolicy` is deprecated. Please see [Fallbacks](./fallback-handoff.mdx#fallbacks) for how to implement
its behavior using the [Rule Policy](#rule-policy). If you previously used
the `FallbackPolicy`, see the
[migration guide](./migration-guide.mdx#manually-migrating-from-the-fallback-policy).
:::

### Two-Stage Fallback Policy

:::caution Deprecated
The `TwoStageFallbackPolicy` is deprecated. Please see [Fallbacks](./fallback-handoff.mdx#fallbacks) for how to implement
its behavior using the [Rule Policy](#rule-policy). If you previously used
the `TwoStageFallbackPolicy`, see the
[migration guide](./migration-guide.mdx#manually-migrating-from-the-two-stage-fallback-policy).
:::

### Form Policy

:::caution Deprecated
The `FormPolicy` is deprecated. Please see [Forms](./forms.mdx) for how to implement
its behavior using the [Rule Policy](#rule-policy). If you previously used
the `FormPolicy`, see the
[migration guide](./migration-guide.mdx#forms).
:::<|MERGE_RESOLUTION|>--- conflicted
+++ resolved
@@ -341,7 +341,6 @@
 | entity_recognition                    | True                   | If 'True' entity recognition is trained and entities are     |
 |                                       |                        | extracted.                                                   |
 +---------------------------------------+------------------------+--------------------------------------------------------------+
-<<<<<<< HEAD
 | constrain_similarities                | True                   | If `True`, applies sigmoid on all similarity terms and adds  |
 |                                       |                        | it to the loss function to ensure that similarity values are |
 |                                       |                        | approximately bounded. Used only when `loss_type=softmax`    |
@@ -357,9 +356,8 @@
 |                                       |                        | 3. `inner` - Dot product similarity between input and action |
 |                                       |                        | embeddings. Confidence for each label is in an               |
 |                                       |                        | unbounded range.                                             |
-=======
++---------------------------------------+------------------------+--------------------------------------------------------------+
 | BILOU_flag                            | True                   | If 'True', additional BILOU tags are added to entity labels. |
->>>>>>> a06e9098
 +---------------------------------------+------------------------+--------------------------------------------------------------+
 | split_entities_by_comma               | True                   | Splits a list of extracted entities by comma to treat each   |
 |                                       |                        | one of them as a single entity. Can either be `True`/`False` |
