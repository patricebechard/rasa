--- conflicted
+++ resolved
@@ -171,10 +171,6 @@
         assert entity["entity"] == "description"
 
 
-<<<<<<< HEAD
-def cmp_message_list(firsts, seconds):
-    assert len(firsts) == len(seconds), "Message lists have unequal length"
-=======
 def test_entities_synonyms():
     data = u"""
 {
@@ -220,10 +216,13 @@
         assert td.entity_synonyms["New York City"] == "nyc"
 
 
+def cmp_message_list(firsts, seconds):
+    assert len(firsts) == len(seconds), "Message lists have unequal length"
+
+
 def cmp_dict_list(firsts, seconds):
     if len(firsts) != len(seconds):
         return False
->>>>>>> 1f01dd21
 
     for a in firsts:
         for idx, b in enumerate(seconds):
