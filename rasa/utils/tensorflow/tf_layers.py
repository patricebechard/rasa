--- conflicted
+++ resolved
@@ -164,13 +164,9 @@
 
         return output, attention_weights
 
-<<<<<<< HEAD
-    def __init__(self, d_model, num_heads: int, reg_lambda: float) -> None:
+    def __init__(self, d_model: int, num_heads: int, reg_lambda: float) -> None:
         super().__init__()
-=======
-    def __init__(self, d_model: int, num_heads: int, reg_lambda: float) -> None:
-        super(MultiHeadAttention, self).__init__()
->>>>>>> 78bf6461
+
         self.num_heads = num_heads
         self.d_model = d_model
 
@@ -453,7 +449,7 @@
         return pred_ids * mask
 
     def loss(
-        self, logits: tf.Tensor, tag_indices: tf.Tensor, sequence_lengths: tf.Tensor,
+        self, logits: tf.Tensor, tag_indices: tf.Tensor, sequence_lengths: tf.Tensor
     ) -> tf.Tensor:
         log_likelihood, _ = tfa.text.crf.crf_log_likelihood(
             logits, tag_indices, sequence_lengths, self.transition_params
