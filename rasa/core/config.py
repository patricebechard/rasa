import copy
import os
from typing import Optional, Text, List, Dict, Union, Tuple, Any, TYPE_CHECKING

import rasa.shared.utils.io
<<<<<<< HEAD
import rasa.shared.utils.cli
=======
from rasa.core.constants import (
    DEFAULT_NLU_FALLBACK_THRESHOLD,
    DEFAULT_CORE_FALLBACK_THRESHOLD,
    DEFAULT_NLU_FALLBACK_AMBIGUITY_THRESHOLD,
)
>>>>>>> 86d8c338
from rasa.shared.core.constants import (
    ACTION_DEFAULT_FALLBACK_NAME,
    ACTION_TWO_STAGE_FALLBACK_NAME,
)
import rasa.utils.io
from rasa.shared.constants import DEFAULT_NLU_FALLBACK_INTENT_NAME
from rasa.shared.core.training_data.story_reader.yaml_story_reader import (
    YAMLStoryReader,
)

import rasa.shared.utils.io
import rasa.utils.io
from rasa.core.policies.mapping_policy import MappingPolicy
from rasa.core.policies.rule_policy import RulePolicy
from rasa.core.policies.fallback import FallbackPolicy
from rasa.core.policies.two_stage_fallback import TwoStageFallbackPolicy
from rasa.nlu.classifiers.fallback_classifier import FallbackClassifier

if TYPE_CHECKING:
    from rasa.core.policies.policy import Policy
    from rasa.shared.core.domain import Domain
    from rasa.shared.core.training_data.structures import StoryStep


def load(config_file: Optional[Union[Text, Dict]]) -> List["Policy"]:
    """Load policy data stored in the specified file."""
    from rasa.core.policies.ensemble import PolicyEnsemble

    if not config_file:
        raise ValueError(
            "You have to provide a valid path to a config file. "
            "The file '{}' could not be found."
            "".format(os.path.abspath(config_file))
        )

    config_data = {}
    if isinstance(config_file, str) and os.path.isfile(config_file):
        config_data = rasa.shared.utils.io.read_config_file(config_file)
    elif isinstance(config_file, Dict):
        config_data = config_file

    return PolicyEnsemble.from_dict(config_data)


def migrate_fallback_policies(config: Dict) -> Tuple[Dict, Optional["StoryStep"]]:
    """Migrate the deprecated fallback policies to their `RulePolicy` counterpart.

    Args:
        config: The model configuration containing deprecated policies.

    Returns:
        The updated configuration and the required fallback rules.
    """
    new_config = copy.deepcopy(config)
    policies = new_config.get("policies", [])

    fallback_config = _get_config_for_name(
        FallbackPolicy.__name__, policies
    ) or _get_config_for_name(TwoStageFallbackPolicy.__name__, policies)

    if not fallback_config:
        return config, None

<<<<<<< HEAD
    rasa.shared.utils.cli.print_info(f"Migrating the '{fallback_config.get('name')}'.")

    _update_rule_policy_config(config, fallback_config)
    _update_fallback_config(config, fallback_config)
    config["policies"] = _drop_policy(
        fallback_config.get("name"), config.get("policies", [])
    )
=======
    _update_rule_policy_config_for_fallback(policies, fallback_config)
    _update_fallback_config(new_config, fallback_config)
    new_config["policies"] = _drop_policy(fallback_config.get("name"), policies)
>>>>>>> 86d8c338

    # The triggered action is hardcoded for the Two-Stage Fallback`
    fallback_action_name = ACTION_TWO_STAGE_FALLBACK_NAME
    if fallback_config.get("name") == FallbackPolicy.__name__:
        fallback_action_name = fallback_config.get(
            "fallback_action_name", ACTION_DEFAULT_FALLBACK_NAME
        )

    fallback_rule = _get_faq_rule(
        f"Rule to handle messages with low NLU confidence "
        f"(automated conversion from '{fallback_config.get('name')}'",
        DEFAULT_NLU_FALLBACK_INTENT_NAME,
        fallback_action_name,
    )

    return new_config, fallback_rule


def _get_config_for_name(component_name: Text, config_part: List[Dict]) -> Dict:
    return next(
        (config for config in config_part if config.get("name") == component_name), {}
    )


def _update_rule_policy_config_for_fallback(
    policies: List[Dict], fallback_config: Dict
) -> None:
    """Update the `RulePolicy` configuration with the parameters for the fallback.

    Args:
        policies: The current list of configured policies.
        fallback_config: The configuration of the deprecated fallback configuration.
    """
    rule_policy_config = _get_config_for_name(RulePolicy.__name__, policies)

    if not rule_policy_config:
        rule_policy_config = {"name": RulePolicy.__name__}
        policies.append(rule_policy_config)

    core_threshold = fallback_config.get(
        "core_threshold", DEFAULT_CORE_FALLBACK_THRESHOLD
    )
    fallback_action_name = fallback_config.get(
        "fallback_core_action_name"
    ) or fallback_config.get("fallback_action_name", ACTION_DEFAULT_FALLBACK_NAME)

    rule_policy_config.setdefault("core_fallback_threshold", core_threshold)
    rule_policy_config.setdefault("core_fallback_action_name", fallback_action_name)


def _update_fallback_config(config: Dict, fallback_config: Dict) -> None:
    fallback_classifier_config = _get_config_for_name(
        FallbackClassifier.__name__, config.get("pipeline", [])
    )

    if not fallback_classifier_config:
        fallback_classifier_config = {"name": FallbackClassifier.__name__}
        config["pipeline"].append(fallback_classifier_config)

    nlu_threshold = fallback_config.get("nlu_threshold", DEFAULT_NLU_FALLBACK_THRESHOLD)
    ambiguity_threshold = fallback_config.get(
        "ambiguity_threshold", DEFAULT_NLU_FALLBACK_AMBIGUITY_THRESHOLD
    )

    fallback_classifier_config.setdefault("threshold", nlu_threshold)
    fallback_classifier_config.setdefault("ambiguity_threshold", ambiguity_threshold)


def _get_faq_rule(rule_name: Text, intent: Text, action_name: Text) -> "StoryStep":
    faq_rule = f"""
       rules:
       - rule: {rule_name}
         steps:
         - intent: {intent}
         - action: {action_name}
    """

    story_reader = YAMLStoryReader()
    return story_reader.read_from_string(faq_rule)[0]


def _drop_policy(policy_to_drop: Text, policies: List[Dict]) -> List[Dict]:
    return [policy for policy in policies if policy.get("name") != policy_to_drop]


def migrate_mapping_policy_to_rules(
    config: Dict[Text, Any], domain: "Domain"
) -> Tuple[Dict[Text, Any], "Domain", List["StoryStep"]]:
    """Migrate `MappingPolicy` to its `RulePolicy` counterparts.

    This migration will update the config, domain and generate the required rules.

    Args:
        config: The model configuration containing deprecated policies.
        domain: The domain which potentially includes intents with the `triggers`
            property.

    Returns:
        The updated model configuration, the domain without trigger intents, and the
        generated rules.
    """
    policies = config.get("policies", [])
    has_mapping_policy = False
    has_rule_policy = False

    for policy in policies:
        if policy.get("name") == MappingPolicy.__name__:
            has_mapping_policy = True
        if policy.get("name") == RulePolicy.__name__:
            has_rule_policy = True

    if not has_mapping_policy:
        return config, domain, []

    rasa.shared.utils.cli.print_info(f"Migrating the '{MappingPolicy.__name__}'.")
    new_config = copy.deepcopy(config)
    new_domain = copy.deepcopy(domain)

    new_rules = []
    for intent, properties in new_domain.intent_properties.items():
        # remove triggers from intents, if any
        triggered_action = properties.pop("triggers", None)
        if triggered_action:
            trigger_rule = _get_faq_rule(
                f"Rule to map `{intent}` intent to "
                f"`{triggered_action}` (automatic conversion)",
                intent,
                triggered_action,
            )
            new_rules.append(trigger_rule)

    # finally update the policies
    policies = _drop_policy(MappingPolicy.__name__, policies)

    if new_rules and not has_rule_policy:
        policies.append({"name": RulePolicy.__name__})
    new_config["policies"] = policies

    return new_config, new_domain, new_rules<|MERGE_RESOLUTION|>--- conflicted
+++ resolved
@@ -3,15 +3,12 @@
 from typing import Optional, Text, List, Dict, Union, Tuple, Any, TYPE_CHECKING
 
 import rasa.shared.utils.io
-<<<<<<< HEAD
 import rasa.shared.utils.cli
-=======
 from rasa.core.constants import (
     DEFAULT_NLU_FALLBACK_THRESHOLD,
     DEFAULT_CORE_FALLBACK_THRESHOLD,
     DEFAULT_NLU_FALLBACK_AMBIGUITY_THRESHOLD,
 )
->>>>>>> 86d8c338
 from rasa.shared.core.constants import (
     ACTION_DEFAULT_FALLBACK_NAME,
     ACTION_TWO_STAGE_FALLBACK_NAME,
@@ -75,19 +72,11 @@
     if not fallback_config:
         return config, None
 
-<<<<<<< HEAD
     rasa.shared.utils.cli.print_info(f"Migrating the '{fallback_config.get('name')}'.")
 
-    _update_rule_policy_config(config, fallback_config)
-    _update_fallback_config(config, fallback_config)
-    config["policies"] = _drop_policy(
-        fallback_config.get("name"), config.get("policies", [])
-    )
-=======
     _update_rule_policy_config_for_fallback(policies, fallback_config)
     _update_fallback_config(new_config, fallback_config)
     new_config["policies"] = _drop_policy(fallback_config.get("name"), policies)
->>>>>>> 86d8c338
 
     # The triggered action is hardcoded for the Two-Stage Fallback`
     fallback_action_name = ACTION_TWO_STAGE_FALLBACK_NAME
