--- conflicted
+++ resolved
@@ -182,41 +182,6 @@
         )
 
 
-<<<<<<< HEAD
-def configure_colored_logging(loglevel: Text) -> None:
-    import coloredlogs
-
-    field_styles = coloredlogs.DEFAULT_FIELD_STYLES.copy()
-    field_styles["asctime"] = {}
-    level_styles = coloredlogs.DEFAULT_LEVEL_STYLES.copy()
-    level_styles["debug"] = {}
-    coloredlogs.install(
-        level=loglevel,
-        use_chroot=False,
-        fmt="%(asctime)s %(levelname)-8s %(name)s  - %(message)s",
-        level_styles=level_styles,
-        field_styles=field_styles,
-    )
-
-
-def pycloud_unpickle(file_name: Text) -> Any:
-    """Unpickle an object from file using cloudpickle."""
-    import cloudpickle
-
-    with io.open(file_name, "rb") as f:  # pragma: no test
-        return cloudpickle.load(f, encoding="latin-1")
-
-
-def pycloud_pickle(file_name: Text, obj: Any) -> None:
-    """Pickle an object to a file using cloudpickle."""
-    import cloudpickle
-
-    with io.open(file_name, "wb") as f:
-        cloudpickle.dump(obj, f)
-
-
-=======
->>>>>>> 84afa6e6
 def json_unpickle(file_name: Text) -> Any:
     """Unpickle an object from file using json."""
     import jsonpickle.ext.numpy as jsonpickle_numpy
