from __future__ import absolute_import
from __future__ import division
from __future__ import print_function
from __future__ import unicode_literals

import json
import logging
import time
import warnings
from types import LambdaType

from apscheduler.schedulers.background import BackgroundScheduler
from pytz import UnknownTimeZoneError
from typing import Optional, List, Dict, Any
from typing import Text

from rasa_core.actions import Action
from rasa_core.actions.action import ActionRestart, ACTION_LISTEN_NAME
from rasa_core.channels import UserMessage, InputChannel
from rasa_core.channels.direct import CollectingOutputChannel
from rasa_core.dispatcher import Dispatcher
from rasa_core.domain import Domain
from rasa_core.events import ReminderScheduled, Event
from rasa_core.events import SlotSet
from rasa_core.events import UserUttered, ActionExecuted, BotUttered
from rasa_core.interpreter import (
    NaturalLanguageInterpreter,
    INTENT_MESSAGE_PREFIX)
from rasa_core.interpreter import RegexInterpreter
from rasa_core.nlg import NaturalLanguageGenerator
from rasa_core.policies.ensemble import PolicyEnsemble
from rasa_core.tracker_store import TrackerStore
from rasa_core.trackers import DialogueStateTracker

<<<<<<< HEAD
=======

>>>>>>> 97edf28d
logger = logging.getLogger(__name__)

try:
    scheduler = BackgroundScheduler()
    scheduler.start()
except UnknownTimeZoneError:
    logger.warning("Apscheduler failed to start. "
                   "This is probably because your system timezone is not set"
                   "Set it with e.g. echo \"Europe/Berlin\" > /etc/timezone")



class MessageProcessor(object):
    def __init__(self,
                 interpreter,  # type: NaturalLanguageInterpreter
                 policy_ensemble,  # type: PolicyEnsemble
                 domain,  # type: Domain
                 tracker_store,  # type: TrackerStore
                 generator,  # type: NaturalLanguageGenerator
                 max_number_of_predictions=10,  # type: int
                 message_preprocessor=None,  # type: Optional[LambdaType]
                 on_circuit_break=None  # type: Optional[LambdaType]
                 ):
        self.interpreter = interpreter
        self.nlg = generator
        self.policy_ensemble = policy_ensemble
        self.domain = domain
        self.tracker_store = tracker_store
        self.max_number_of_predictions = max_number_of_predictions
        self.message_preprocessor = message_preprocessor
        self.on_circuit_break = on_circuit_break

    def handle_channel(self, input_channel=None):
        # type: (InputChannel) -> None
        """Handles the input channel synchronously.

        Each message gets processed directly after it got received."""
        input_channel.start_sync_listening(self.handle_message)

    def handle_channel_asynchronous(self, message_queue):
        """Handles incoming messages from the message queue.

        An input channel should add messages to the queue asynchronously."""
        while True:
            message = message_queue.dequeue()
            if message is None:
                continue
            self.handle_message(message)

    def handle_message(self, message):
        # type: (UserMessage) -> Optional[List[Text]]
        """Handle a single message with this processor."""

        # preprocess message if necessary
        if self.message_preprocessor is not None:
            message.text = self.message_preprocessor(message.text)
        # we have a Tracker instance for each user
        # which maintains conversation state
        tracker = self._get_tracker(message.sender_id)
        self._handle_message_with_tracker(message, tracker)
        self._predict_and_execute_next_action(message, tracker)
        # save tracker state to continue conversation from this state
        self._save_tracker(tracker)

        if isinstance(message.output_channel, CollectingOutputChannel):
            return message.output_channel.messages
        else:
            return None

    def start_message_handling(self, message):
        # type: (UserMessage) -> Dict[Text, Any]

        # pre-process message if necessary
        if self.message_preprocessor is not None:
            message.text = self.message_preprocessor(message.text)

        # we have a Tracker instance for each user
        # which maintains conversation state
        tracker = self._get_tracker(message.sender_id)
        self._handle_message_with_tracker(message, tracker)

        # Log currently set slots
        self._log_slots(tracker)

        # action loop. predicts actions until we hit action listen
        if self._should_handle_message(tracker):
            return self._predict_next_and_return_state(tracker)
        else:
            return {"next_action": None,
                    "info": "Bot is currently paused and no restart was "
                            "received yet.",
                    "tracker": tracker.current_state()}

    def continue_message_handling(self, sender_id, executed_action, events):
        # type: (Text, Text, List[Event]) -> Dict[Text, Any]

        tracker = self._get_tracker(sender_id)
        if executed_action != ACTION_LISTEN_NAME:
            if(executed_action in self.domain.action_names
                    or executed_action is None):
                self._log_action_on_tracker(tracker, executed_action, events)
            else:
                raise ValueError("Can not execute action '{}' as it is not "
                                 "listed in the domains 'actions' section in"
                                 "the domain YAML file. Make sure you have "
                                 "added all actions to the domain file."
                                 "".format(executed_action))

        if self.should_predict_another_action(executed_action, events):
            return self._predict_next_and_return_state(tracker)
        else:
            self._save_tracker(tracker)
            return {"next_action": None,
                    "info": "You do not need to call continue after action "
                            "listen got returned for the previous continue "
                            "call. You are expected to call 'parse' with the "
                            "next user message.",
                    "tracker": tracker.current_state()}

    def _predict_next_and_return_state(self, tracker):
        action = self._get_next_action(tracker)
        # save tracker state to continue conversation from this state
        if action.name() == ACTION_LISTEN_NAME:
            # action listen always get logged automatically - no need to
            # call continue
            self._log_action_on_tracker(tracker, action.name(), [])
        self._save_tracker(tracker)
        return {"next_action": action.name(),
                "tracker": tracker.current_state()}

    def _log_slots(self, tracker):
        # Log currently set slots
        slot_values = "\n".join(["\t{}: {}".format(s.name, s.value)
                                 for s in tracker.slots.values()])
        logger.debug("Current slot values: \n{}".format(slot_values))

    def handle_reminder(self, reminder_event, dispatcher):
        # type: (ReminderScheduled, Dispatcher) -> None
        """Handle a reminder that is triggered asynchronously."""

        def has_message_after_reminder(tracker):
            """If the user sent a message after the reminder got scheduled -
            it might be better to cancel it."""

            for e in reversed(tracker.events):
                if isinstance(e,
                              ReminderScheduled) and e.name == \
                        reminder_event.name:
                    return False
                elif isinstance(e, UserUttered):
                    return True
            return True  # tracker has probably been restarted

        tracker = self._get_tracker(dispatcher.sender_id)

        if (reminder_event.kill_on_user_message and
                has_message_after_reminder(tracker)):
            logger.debug("Canceled reminder because it is outdated. "
                         "(event: {} id: {})".format(reminder_event.action_name,
                                                     reminder_event.name))
        else:
            # necessary for proper featurization, otherwise the previous
            # unrelated message would influence featurization
            tracker.update(UserUttered.empty())
            action = self.domain.action_for_name(reminder_event.action_name)
            should_continue = self._run_action(action, tracker, dispatcher)
            if should_continue:
                user_msg = UserMessage(None,
                                       dispatcher.output_channel,
                                       dispatcher.sender_id)
                self._predict_and_execute_next_action(user_msg, tracker)
            # save tracker state to continue conversation from this state
            self._save_tracker(tracker)

    def _parse_message(self, message):
        # for testing - you can short-cut the NLU part with a message
        # in the format _intent[entity1=val1,entity=val2]
        # parse_data is a dict of intent & entities
        if (message.text.startswith(INTENT_MESSAGE_PREFIX) or
                message.text.startswith("_")):
            if RegexInterpreter.is_using_deprecated_format(message.text):
                warnings.warn(
                        "Parsing messages with leading `_` is deprecated and "
                        "will be removed. Instead, prepend your intents with "
                        "`{0}`, e.g. `{0}mood_greet` "
                        "or `{0}restart`.".format(INTENT_MESSAGE_PREFIX))
            parse_data = RegexInterpreter().parse(message.text)
        else:
            parse_data = self.interpreter.parse(message.text)

        logger.debug("Received user message '{}' with intent '{}' "
                     "and entities '{}'".format(message.text,
                                                parse_data["intent"],
                                                parse_data["entities"]))
        return parse_data

    def _handle_message_with_tracker(self, message, tracker):
        # type: (UserMessage, DialogueStateTracker) -> None

        parse_data = self._parse_message(message)

        # don't ever directly mutate the tracker
        # - instead pass its events to log
        tracker.update(UserUttered(message.text, parse_data["intent"],
                                   parse_data["entities"], parse_data))
        # store all entities as slots
        for e in self.domain.slots_for_entities(parse_data["entities"]):
            tracker.update(e)

        logger.debug("Logged UserUtterance - "
                     "tracker now has {} events".format(len(tracker.events)))

    def _should_handle_message(self, tracker):
        return (not tracker.is_paused() or
                tracker.latest_message.intent.get("name") ==
                self.domain.restart_intent)

    def _predict_and_execute_next_action(self, message, tracker):
        # this will actually send the response to the user

        dispatcher = Dispatcher(message.sender_id,
                                message.output_channel,
                                self.nlg)
        # keep taking actions decided by the policy until it chooses to 'listen'
        should_predict_another_action = True
        num_predicted_actions = 0

        self._log_slots(tracker)

        # action loop. predicts actions until we hit action listen
        while (should_predict_another_action
               and self._should_handle_message(tracker)
               and num_predicted_actions < self.max_number_of_predictions):
            # this actually just calls the policy's method by the same name
            action = self._get_next_action(tracker)

            should_predict_another_action = self._run_action(action,
                                                             tracker,
                                                             dispatcher)
            num_predicted_actions += 1

        if (num_predicted_actions == self.max_number_of_predictions and
                should_predict_another_action):
            # circuit breaker was tripped
            logger.warn(
                    "Circuit breaker tripped. Stopped predicting "
                    "more actions for sender '{}'".format(tracker.sender_id))
            if self.on_circuit_break:
                # call a registered callback
                self.on_circuit_break(tracker, dispatcher)

    @staticmethod
    def should_predict_another_action(action_name, events):
        is_listen_action = action_name == ACTION_LISTEN_NAME
        return not is_listen_action

    def _schedule_reminders(self, events, dispatcher):
        # type: (List[Event], Dispatcher) -> None
        """Uses the scheduler to time a job to trigger the passed reminder.

        Reminders with the same `id` property will overwrite one another
        (i.e. only one of them will eventually run)."""

        if events is not None:
            for e in events:
                if isinstance(e, ReminderScheduled):
                    scheduler.add_job(self.handle_reminder, "date",
                                      run_date=e.trigger_date_time,
                                      args=[e, dispatcher],
                                      id=e.name,
                                      replace_existing=True)

    def _run_action(self, action, tracker, dispatcher):
        # events and return values are used to update
        # the tracker state after an action has been taken
        try:
            events = action.run(dispatcher, tracker, self.domain)
        except Exception as e:
            logger.error("Encountered an exception while running action '{}'. "
                         "Bot will continue, but the actions events are lost. "
                         "Make sure to fix the exception in your custom "
                         "code.".format(action.name()), )
            logger.error(e, exc_info=True)
            events = []

        self._log_action_on_tracker(tracker, action.name(), events)
        self.log_bot_utterances_on_tracker(tracker, dispatcher)
        self._schedule_reminders(events, dispatcher)

        return self.should_predict_another_action(action.name(), events)

    def _warn_about_new_slots(self, tracker, action_name, events):
        # these are the events from that action we have seen during training

        if action_name not in self.policy_ensemble.action_fingerprints:
            return

        fp = self.policy_ensemble.action_fingerprints[action_name]
        slots_seen_during_train = fp.get("slots", set())
        for e in events:
            if isinstance(e, SlotSet) and e.key not in slots_seen_during_train:
                s = tracker.slots.get(e.key)
                if s and s.has_features():
                    logger.warn("Action '{0}' set a slot type '{1}' that "
                                "it never set during the training. This "
                                "can throw of the prediction. Make sure to "
                                "include training examples in your stories "
                                "for the different types of slots this "
                                "action can return. Remember: you need to "
                                "set the slots manually in the stories by "
                                "adding '- slot{{\"{1}\": {2}}}' "
                                "after the action."
                                "".format(action_name, e.key,
                                          json.dumps(e.value)))

    @staticmethod
    def log_bot_utterances_on_tracker(tracker, dispatcher):
        # type: (DialogueStateTracker, Dispatcher) -> None

        if dispatcher.latest_bot_messages:
            for m in dispatcher.latest_bot_messages:
                bot_utterance = BotUttered(text=m.text, data=m.data)
                logger.debug("Bot utterance '{}'".format(bot_utterance))
                tracker.update(bot_utterance)

            dispatcher.latest_bot_messages = []

    def _log_action_on_tracker(self, tracker, action_name, events):
        # Ensures that the code still works even if a lazy programmer missed
        # to type `return []` at the end of an action or the run method
        # returns `None` for some other reason.
        if events is None:
            events = []

        logger.debug("Action '{}' ended with events '{}'".format(
                action_name, ['{}'.format(e) for e in events]))

        self._warn_about_new_slots(tracker, action_name, events)

        if action_name is not None:
            # log the action and its produced events
            tracker.update(ActionExecuted(action_name))

        for e in events:
            # this makes sure the events are ordered by timestamp -
            # since the event objects are created somewhere else,
            # the timestamp would indicate a time before the time
            # of the action executed
            e.timestamp = time.time()
            tracker.update(e)

    def _get_tracker(self, sender_id):
        # type: (Text) -> DialogueStateTracker

        sender_id = sender_id or UserMessage.DEFAULT_SENDER_ID
        tracker = self.tracker_store.get_or_create_tracker(sender_id)
        return tracker

    def _save_tracker(self, tracker):
        self.tracker_store.save(tracker)

    def _get_next_action(self, tracker):
        # type: (DialogueStateTracker) -> Action

        follow_up_action = tracker.follow_up_action
        if follow_up_action:
            tracker.clear_follow_up_action()
            if self.domain.index_for_action(
                    follow_up_action.name()) is not None:
                return follow_up_action
            else:
                logger.error(
                        "Trying to run unknown follow up action '{}'!"
                        "Instead of running that, we will ignore the action "
                        "and predict the next action.".format(follow_up_action))

        if (tracker.latest_message.intent.get("name") ==
                self.domain.restart_intent):
            return ActionRestart()

        idx = self.policy_ensemble.predict_next_action(tracker, self.domain)
        return self.domain.action_for_index(idx)<|MERGE_RESOLUTION|>--- conflicted
+++ resolved
@@ -32,20 +32,16 @@
 from rasa_core.tracker_store import TrackerStore
 from rasa_core.trackers import DialogueStateTracker
 
-<<<<<<< HEAD
-=======
-
->>>>>>> 97edf28d
+
 logger = logging.getLogger(__name__)
 
 try:
     scheduler = BackgroundScheduler()
     scheduler.start()
 except UnknownTimeZoneError:
-    logger.warning("Apscheduler failed to start. "
-                   "This is probably because your system timezone is not set"
-                   "Set it with e.g. echo \"Europe/Berlin\" > /etc/timezone")
-
+    logger.warn("apscheduler failed to start. "
+                "This is probably because your system timezone is not set"
+                "Set it with e.g. echo \"Europe/Berlin\" > /etc/timezone")
 
 
 class MessageProcessor(object):
