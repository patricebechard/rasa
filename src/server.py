<<<<<<< HEAD
from BaseHTTPServer import BaseHTTPRequestHandler,HTTPServer
import urlparse, json, argparse, os, subprocess, glob, warnings
=======
import argparse
import json
import os
import urlparse
from BaseHTTPServer import BaseHTTPRequestHandler, HTTPServer

>>>>>>> cbbebae7
from rasa_nlu.util import update_config


def create_interpreter(config):
    model_dir = config.get("server_model_dir")
<<<<<<< HEAD
    backend = None
    
    if (model_dir is not None):
        # download model from S3 if needed
        if (not os.path.isdir(model_dir)):
            try:
                from rasa_nlu.persistor import Persistor
                p = Persistor(config['path'],config['aws_region'],config['bucket_name'])
                p.fetch_and_extract('{0}.tar.gz'.format(os.path.basename(model_dir)))
            except:
                warnings.warn("using default interpreter, couldn't find model dir or fetch it from S3")
                
        metadata = json.loads(open(os.path.join(model_dir,'metadata.json'),'rb').read())
=======
    metadata, backend = None
    if model_dir is not None:
        metadata = json.loads(open(os.path.join(model_dir, 'metadata.json'), 'rb').read())
>>>>>>> cbbebae7
        backend = metadata["backend"]

    if backend is None:
        from interpreters.simple_interpreter import HelloGoodbyeInterpreter
        return HelloGoodbyeInterpreter()
    elif backend.lower() == 'mitie':
        print("using mitie backend")
        from interpreters.mitie_interpreter import MITIEInterpreter
        return MITIEInterpreter(**metadata)
    elif backend.lower() == 'spacy_sklearn':
        print("using spacy + sklearn backend")
        from interpreters.spacy_sklearn_interpreter import SpacySklearnInterpreter
        return SpacySklearnInterpreter(**metadata)
    else:
        raise ValueError("unknown backend : {0}".format(backend))


def create_emulator(config):
    mode = config.get('emulate')
    if mode is None:
        from emulators import NoEmulator
        return NoEmulator()
    elif mode.lower() == 'wit':
        from emulators.wit import WitEmulator
        return WitEmulator()
    elif mode.lower() == 'luis':
        from emulators.luis import LUISEmulator
        return LUISEmulator()
    elif mode.lower() == 'api':
        from emulators.api import ApiEmulator
        return ApiEmulator()
    else:
        raise ValueError("unknown mode : {0}".format(mode))

<<<<<<< HEAD
    
def create_argparser():
    parser = argparse.ArgumentParser(description='parse incoming text')
    parser.add_argument('-d','--server_model_dir', default=None, help='directory where model files are saved')
    parser.add_argument('-e','--emulate', default=None, choices=['wit','luis', 'api'], help='which service to emulate (default: None i.e. use simple built in format)')
    parser.add_argument('-m','--mitie_file', default='data/total_word_feature_extractor.dat', help='file with mitie total_word_feature_extractor')    
    parser.add_argument('-P','--port', default=5000, type=int, help='port on which to run server')
    parser.add_argument('-p','--path', default=None, help="path where model files will be saved")
    parser.add_argument('-c','--config', default=None, help="config file, all the command line options can also be passed via a (json-formatted) config file. NB command line args take precedence")
    parser.add_argument('-w','--write', default='rasa_nlu_log.json', help='file where logs will be saved')
    parser.add_argument('-l', '--language', default='en', choices=['de', 'en'], help="model and data language"
    parser.add_argument('-t','--token', default=None, help="auth token. If set, reject requests which don't provide this token as a query parameter") 
=======

def create_argparser():
    parser = argparse.ArgumentParser(description='parse incoming text')
    parser.add_argument('-d', '--server_model_dir', default=None, help='directory where model files are saved')
    parser.add_argument('-e', '--emulate', default=None, choices=['wit', 'luis', 'api'],
                        help='which service to emulate (default: None i.e. use simple built in format)')
    parser.add_argument('-P', '--port', default=5000, type=int, help='port on which to run server')
    parser.add_argument('-c', '--config', default=None,
                        help="config file, all the command line options can also be passed via a (json-formatted) " +
                             "config file. NB command line args take precedence")
    parser.add_argument('-w', '--write', default='rasa_nlu_log.json', help='file where logs will be saved')
    parser.add_argument('-l', '--language', default='en', choices=['de', 'en'], help="model and data language")

>>>>>>> cbbebae7
    return parser


class DataRouter(object):
    def __init__(self, **config):
        self.interpreter = create_interpreter(config)
        self.emulator = create_emulator(config)
        self.logfile = config["logfile"]
        self.responses = set()
        self.train_proc = None
        self.model_dir = config["path"]
        self.token = config.get("token")

    def extract(self, data):
        return self.emulator.normalise_request_json(data)

    def parse(self, text):
        result = self.interpreter.parse(text)
        self.responses.add(json.dumps(result, sort_keys=True))
        return result

    def format(self, data):
        return self.emulator.normalise_response_json(data)

    def write_logs(self):
        with open(self.logfile, 'w') as f:
            responses = [json.loads(r) for r in self.responses]
<<<<<<< HEAD
            f.write(json.dumps(responses,indent=2))
    
    def get_status(self):
        training = False
        if (self.train_proc is not None):
            print("found training process, poll : {0}".format(self.train_proc.poll()))
            if (self.train_proc.poll() is None):                
                training = True                
        models = glob.glob(os.path.join(self.model_dir,'model*'))
        return json.dumps({
          "training" : training,
          "available_models" : models
        })
    
    def auth(self,path):
        print("checking auth")
        if (self.token is None):
            return True
        else:
            print("path : {0}".format(path))
            parsed_path = urlparse.urlparse(path)
            data = urlparse.parse_qs(parsed_path.query)
            valid = (data.get("token") and data.get("token")[0] == self.token)
            return valid         
    
    def start_train_proc(self,data):
        print("starting train")
        if (self.train_proc is not None):
            try:
                self.train_proc.kill()
            except:
                pass                 
        fname = 'tmp_training_data.json'
        with open(fname,'w') as f:
            f.write(data)
        cmd_str = "python -m rasa_nlu.train -c config.json -d {0}".format(fname)
        outfile = open('train.out','w')
        self.train_proc = subprocess.Popen(cmd_str,shell=True,stdin=None, stdout=outfile, stderr=None, close_fds=True)
        
=======
            f.write(json.dumps(responses, indent=2))
>>>>>>> cbbebae7


class RasaRequestHandler(BaseHTTPRequestHandler):
    def _set_headers(self):
        self.send_response(200)
        self.send_header('Content-type', 'application/json')
        self.end_headers()

<<<<<<< HEAD
    def auth_err(self):
        self.send_response(401)
        self.wfile.write("unauthorized")

    def get_response(self,data_dict):
=======
    def get_response(self, data_dict):
>>>>>>> cbbebae7
        data = router.extract(data_dict)
        result = router.parse(data["text"])
        response = router.format(result)
        return json.dumps(response)

    def do_GET(self):
        if (router.auth(self.path)):
            self._set_headers()
            if self.path.startswith("/parse"):
                parsed_path = urlparse.urlparse(self.path)
                data = urlparse.parse_qs(parsed_path.query)
                self.wfile.write(self.get_response(data))
            elif (self.path.startswith("/status")):
                response = router.get_status()
                self.wfile.write(response)            
            else:
                self.wfile.write("hello")            
        else:
            self.auth_err()
        return

    def do_POST(self):
<<<<<<< HEAD
        if (router.auth(self.path)):
            print("authorized")
            if self.path.startswith("/parse"):
                print("is a parse request")
                self._set_headers()
                print("headers set")
                data_string = self.rfile.read(int(self.headers['Content-Length']))            
                data_dict = json.loads(data_string)
                self.wfile.write(self.get_response(data_dict))
                print("data written")

            if self.path.startswith("/train"):
                self._set_headers()
                data_string = self.rfile.read(int(self.headers['Content-Length']))   
                router.start_train_proc(data_string)
                self.wfile.write('training started with pid {0}'.format(router.train_proc.pid))
        else:
            self.auth_err()
=======
        if self.path == "/parse":
            self._set_headers()
            data_string = self.rfile.read(int(self.headers['Content-Length']))
            data_dict = json.loads(data_string)
            self.wfile.write(self.get_response(data_dict))
>>>>>>> cbbebae7
        return


def init():
    parser = create_argparser()
    args = parser.parse_args()
    config = {'logfile': os.path.join(os.getcwd(), 'rasa_nlu_logs.json')} if args.config is None else json.loads(
        open(args.config, 'rb').read())
    config = update_config(config, args, exclude=['config'])
    return config

router = None
server = None

try:
    config = init()
    router = DataRouter(**config)
    server = HTTPServer(('', config["port"]), RasaRequestHandler)
    print 'Started http server on port ', config["port"]
    server.serve_forever()

except KeyboardInterrupt:
    print '^C received. Aborting.'
    if router is not None:
        print 'saving router logs'
        router.write_logs()
    if server is not None:
        print 'shutting down server'
        server.socket.close()<|MERGE_RESOLUTION|>--- conflicted
+++ resolved
@@ -1,22 +1,19 @@
-<<<<<<< HEAD
-from BaseHTTPServer import BaseHTTPRequestHandler,HTTPServer
-import urlparse, json, argparse, os, subprocess, glob, warnings
-=======
 import argparse
 import json
 import os
 import urlparse
+import subprocess
+import glob
+import warnings
 from BaseHTTPServer import BaseHTTPRequestHandler, HTTPServer
 
->>>>>>> cbbebae7
 from rasa_nlu.util import update_config
 
 
 def create_interpreter(config):
     model_dir = config.get("server_model_dir")
-<<<<<<< HEAD
-    backend = None
-    
+    metadata, backend = None
+
     if (model_dir is not None):
         # download model from S3 if needed
         if (not os.path.isdir(model_dir)):
@@ -28,11 +25,6 @@
                 warnings.warn("using default interpreter, couldn't find model dir or fetch it from S3")
                 
         metadata = json.loads(open(os.path.join(model_dir,'metadata.json'),'rb').read())
-=======
-    metadata, backend = None
-    if model_dir is not None:
-        metadata = json.loads(open(os.path.join(model_dir, 'metadata.json'), 'rb').read())
->>>>>>> cbbebae7
         backend = metadata["backend"]
 
     if backend is None:
@@ -67,34 +59,21 @@
     else:
         raise ValueError("unknown mode : {0}".format(mode))
 
-<<<<<<< HEAD
-    
-def create_argparser():
-    parser = argparse.ArgumentParser(description='parse incoming text')
-    parser.add_argument('-d','--server_model_dir', default=None, help='directory where model files are saved')
-    parser.add_argument('-e','--emulate', default=None, choices=['wit','luis', 'api'], help='which service to emulate (default: None i.e. use simple built in format)')
-    parser.add_argument('-m','--mitie_file', default='data/total_word_feature_extractor.dat', help='file with mitie total_word_feature_extractor')    
-    parser.add_argument('-P','--port', default=5000, type=int, help='port on which to run server')
-    parser.add_argument('-p','--path', default=None, help="path where model files will be saved")
-    parser.add_argument('-c','--config', default=None, help="config file, all the command line options can also be passed via a (json-formatted) config file. NB command line args take precedence")
-    parser.add_argument('-w','--write', default='rasa_nlu_log.json', help='file where logs will be saved')
-    parser.add_argument('-l', '--language', default='en', choices=['de', 'en'], help="model and data language"
-    parser.add_argument('-t','--token', default=None, help="auth token. If set, reject requests which don't provide this token as a query parameter") 
-=======
 
 def create_argparser():
     parser = argparse.ArgumentParser(description='parse incoming text')
     parser.add_argument('-d', '--server_model_dir', default=None, help='directory where model files are saved')
     parser.add_argument('-e', '--emulate', default=None, choices=['wit', 'luis', 'api'],
                         help='which service to emulate (default: None i.e. use simple built in format)')
+    parser.add_argument('-p', '--path', default=None, help="path where model files will be saved")
     parser.add_argument('-P', '--port', default=5000, type=int, help='port on which to run server')
     parser.add_argument('-c', '--config', default=None,
                         help="config file, all the command line options can also be passed via a (json-formatted) " +
                              "config file. NB command line args take precedence")
     parser.add_argument('-w', '--write', default='rasa_nlu_log.json', help='file where logs will be saved')
     parser.add_argument('-l', '--language', default='en', choices=['de', 'en'], help="model and data language")
-
->>>>>>> cbbebae7
+    parser.add_argument('-t', '--token', default=None, help="auth token. If set, reject requests which don't provide this token as a query parameter") 
+
     return parser
 
 
@@ -122,8 +101,7 @@
     def write_logs(self):
         with open(self.logfile, 'w') as f:
             responses = [json.loads(r) for r in self.responses]
-<<<<<<< HEAD
-            f.write(json.dumps(responses,indent=2))
+            f.write(json.dumps(responses, indent=2))
     
     def get_status(self):
         training = False
@@ -138,7 +116,7 @@
         })
     
     def auth(self,path):
-        print("checking auth")
+
         if (self.token is None):
             return True
         else:
@@ -162,9 +140,6 @@
         outfile = open('train.out','w')
         self.train_proc = subprocess.Popen(cmd_str,shell=True,stdin=None, stdout=outfile, stderr=None, close_fds=True)
         
-=======
-            f.write(json.dumps(responses, indent=2))
->>>>>>> cbbebae7
 
 
 class RasaRequestHandler(BaseHTTPRequestHandler):
@@ -173,15 +148,11 @@
         self.send_header('Content-type', 'application/json')
         self.end_headers()
 
-<<<<<<< HEAD
     def auth_err(self):
         self.send_response(401)
         self.wfile.write("unauthorized")
 
-    def get_response(self,data_dict):
-=======
     def get_response(self, data_dict):
->>>>>>> cbbebae7
         data = router.extract(data_dict)
         result = router.parse(data["text"])
         response = router.format(result)
@@ -204,7 +175,6 @@
         return
 
     def do_POST(self):
-<<<<<<< HEAD
         if (router.auth(self.path)):
             print("authorized")
             if self.path.startswith("/parse"):
@@ -223,13 +193,6 @@
                 self.wfile.write('training started with pid {0}'.format(router.train_proc.pid))
         else:
             self.auth_err()
-=======
-        if self.path == "/parse":
-            self._set_headers()
-            data_string = self.rfile.read(int(self.headers['Content-Length']))
-            data_dict = json.loads(data_string)
-            self.wfile.write(self.get_response(data_dict))
->>>>>>> cbbebae7
         return
 
 
