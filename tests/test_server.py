--- conflicted
+++ resolved
@@ -45,16 +45,12 @@
 
 
 @pytest.fixture
-<<<<<<< HEAD
+def rasa_app_without_api(rasa_server_without_api: Sanic) -> SanicTestClient:
+    return rasa_server_without_api.test_client
+
+
+@pytest.fixture
 def rasa_app(rasa_server: Sanic) -> SanicTestClient:
-=======
-def rasa_app_without_api(rasa_server_without_api):
-    return rasa_server_without_api.test_client
-
-
-@pytest.fixture
-def rasa_app(rasa_server):
->>>>>>> bf0ed9fc
     return rasa_server.test_client
 
 
@@ -79,17 +75,13 @@
     assert response.text.startswith("Hello from Rasa:")
 
 
-<<<<<<< HEAD
+def test_root_without_enable_api(rasa_app_without_api: SanicTestClient):
+    _, response = rasa_app_without_api.get("/")
+    assert response.status == 200
+    assert response.text.startswith("Hello from Rasa:")
+
+
 def test_root_secured(rasa_secured_app: SanicTestClient):
-=======
-def test_root_without_enable_api(rasa_app_without_api):
-    _, response = rasa_app_without_api.get("/")
-    assert response.status == 200
-    assert response.text.startswith("Hello from Rasa:")
-
-
-def test_root_secured(rasa_secured_app):
->>>>>>> bf0ed9fc
     _, response = rasa_secured_app.get("/")
     assert response.status == 200
     assert response.text.startswith("Hello from Rasa:")
