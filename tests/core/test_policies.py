--- conflicted
+++ resolved
@@ -116,15 +116,6 @@
             loaded.featurizer.state_featurizer, BinarySingleStateFeaturizer
         )
 
-<<<<<<< HEAD
-    async def test_continue_training(self, trained_policy, default_domain):
-        training_trackers = await train_trackers(default_domain, augmentation_factor=0)
-        trained_policy.continue_training(
-            training_trackers, default_domain, **{EPOCHS: 1}
-        )
-
-=======
->>>>>>> 5a3b9d25
     async def test_persist_and_load(self, trained_policy, default_domain, tmpdir):
         trained_policy.persist(tmpdir.strpath)
         loaded = trained_policy.__class__.load(tmpdir.strpath)
