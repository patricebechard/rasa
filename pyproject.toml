--- conflicted
+++ resolved
@@ -9,11 +9,7 @@
 
 [tool.poetry]
 name = "rasa"
-<<<<<<< HEAD
-version = "2.1.3"
-=======
 version = "2.2.0a1"
->>>>>>> 9dadb805
 description = "Open source machine learning framework to automate text- and voice-based conversations: NLU, dialogue management, connect to Slack, Facebook, and more - Create chatbots and voice assistants"
 authors = [ "Rasa Technologies GmbH <hi@rasa.com>",]
 maintainers = [ "Tom Bocklisch <tom@rasa.com>",]
@@ -105,6 +101,7 @@
 sanic-cors = "^0.10.0b1"
 sanic-jwt = ">=1.3.2,<1.5.0"
 cloudpickle = ">=1.2,<1.5"
+multidict = "^4.6"
 aiohttp = "~3.6"
 questionary = "~1.5.1"
 prompt-toolkit = "^2.0"
