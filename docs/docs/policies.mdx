--- conflicted
+++ resolved
@@ -8,50 +8,25 @@
 which you can use to customize the policies your assistant uses.
 There are different policies to choose from, and you can include
 multiple policies in a single configuration. Here's an example of
-what a list of policies might look like: 
+what a list of policies might look like:
 
 ```yaml-rasa title="config.yml"
 language:  # your language
-pipeline: 
+pipeline:
   # - <pipeline components>
 
 policies:
-<<<<<<< HEAD
   - name: MemoizationPolicy
   - name: TEDPolicy
     max_history: 5
     epochs: 100
   - name: RulePolicy
-=======
-  - name: "TEDPolicy"
-    max_history: 5
-  - name: "RulePolicy"
-  - name: "path.to.your.policy.class"
-    arg1: "..."
->>>>>>> 05923733
 ```
 :::tip Starting from scratch?
 
-<<<<<<< HEAD
 If you don't know which policies to choose, leave out the `policies` key from your `config.yml` completely.
 If you do, the [Suggested Config](.//model-configuration.mdx#suggested-config)
 feature will provide default policies for you.
-=======
-### Max History
-
-One important hyperparameter for Rasa Core policies is the `max_history`.
-This controls how much dialogue history the model looks at to decide which
-action to take next.
-
-You can set the `max_history` by passing it to your policy
-in the policy configuration yaml file.
-The default value is `None`, which means that the complete dialogue history since session
-restart is taken in the account.
-
-:::note
-`RulePolicy` doesn't have max history parameter, it always consider the full length
-of provided rules. Please see [Rules](./rules.mdx) for further information.
->>>>>>> 05923733
 
 :::
 
@@ -63,7 +38,7 @@
 The assistant's next action is then decided by the policy that predicts with the highest confidence.
 
 :::note
-By default, your assistant can predict a maximum of 10 next actions 
+By default, your assistant can predict a maximum of 10 next actions
 after each user message. To update this value,
 you can set the environment variable `MAX_NUMBER_OF_PREDICTIONS`
 to the desired number of maximum predictions.
@@ -136,7 +111,7 @@
   Sometimes the model needs more epochs to properly learn.
   Sometimes more epochs don't influence the performance.
   The lower the number of epochs the faster the model is trained.
-  
+
 
 :::note configure epochs
 Pass an appropriate number, for example 50,  of `epochs` to the `TEDPolicy`, otherwise the policy will
@@ -173,10 +148,10 @@
   to learn.
 
 
-:::tip speeding up training 
+:::tip speeding up training
 Default `max_history` for this policy is `None`, which means it'll use the
 `FullDialogueTrackerFeaturizer`. We recommend to set `max_history` to a finite value in order to
-use `MaxHistoryTrackerFeaturizer` for **faster training**. 
+use `MaxHistoryTrackerFeaturizer` for **faster training**.
 See [Featurization of Conversations](./policies.mdx#featurization-conversations) for
 details. We recommend to increase `batch_size` for `MaxHistoryTrackerFeaturizer`
 (e.g. `"batch_size": [32, 64]`)
@@ -351,7 +326,7 @@
 ### Rule Policy
 
 The `RulePolicy` is a policy that handles conversation parts that follow
-a fixed behavior. It makes predictions based on any `rules` you have in your 
+a fixed behavior. It makes predictions based on any `rules` you have in your
 training data. See the [Rules documentation](./rules.mdx) for further information
 on how to define rules.
 
@@ -364,14 +339,14 @@
 This controls how much dialogue history the model looks at to decide which
 action to take next.
 
-You can set the `max_history` by passing it to your policy's `Featurizer`
+You can set the `max_history` by passing it to your policy
 in the policy configuration yaml file.
+The default value is `None`, which means that the complete dialogue history since session
+restart is taken in the account.
 
 :::note
-Only the `MaxHistoryTrackerFeaturizer` uses a max history,
-whereas the `FullDialogueTrackerFeaturizer` always looks at
-the full conversation history. See [Featurization of Conversations](./policies.mdx#featurization-conversations) for details.
-
+`RulePolicy` doesn't have max history parameter, it always consider the full length
+of provided rules. Please see [Rules](./rules.mdx) for further information.
 :::
 
 As an example, let's say you have an `out_of_scope` intent which
@@ -407,13 +382,13 @@
 This is because if you have stories like:
 
 ```yaml-rasa
-stories: 
+stories:
   - story: thank
     steps:
     - intent: thankyou
     - action: utter_youarewelcome
   - story: say goodbye
-    steps: 
+    steps:
     - intent: goodbye
     - action: utter_goodbye
 ```
@@ -518,16 +493,10 @@
 the whole length of a dialogue into account.
 The smaller dialogues are padded with `0` for all features.
 Deduplication is performed to filter out duplicated turns (bot actions
-<<<<<<< HEAD
-or bot utterances) in terms of their previous states. Hence `X`
-has shape `(num_unique_turns, max_history, num_input_features)`
-and `y` is an array of shape `(num_unique_turns, num_bot_features)`.
-
-For some algorithms a flat feature vector is needed, so `X`
-should be reshaped to
-`(num_unique_turns, max_history \* num_input_features)`. If numeric
-target class labels are needed instead of one-hot vectors, use
-`y.argmax(axis=-1)`.
+or bot utterances) in terms of their previous states.
+
+For some algorithms a flat feature vector is needed, so input features
+should be reshaped to `(num_unique_turns, max_history * num_input_features)`.
 
 ## Custom Policies
 
@@ -547,7 +516,7 @@
     arg1: "..."
 ```
 
-## Deprecated Policies 
+## Deprecated Policies
 
 ### Mapping Policy
 
@@ -583,10 +552,4 @@
 its behavior using the [Rule Policy](./policies.mdx#rule-policy). If you previously used
 the `FormPolicy`, see the
 [migration guide](./migration-guide.mdx#form-policy).
-:::
-=======
-or bot utterances) in terms of their previous states.
-
-For some algorithms a flat feature vector is needed, so input features
-should be reshaped to `(num_unique_turns, max_history * num_input_features)`.
->>>>>>> 05923733
+:::