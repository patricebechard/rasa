--- conflicted
+++ resolved
@@ -1,35 +1,28 @@
 import copy
 import os
 import typing
-<<<<<<< HEAD
-from typing import Optional, Text, List, Dict, Union, Tuple
+from typing import Optional, Text, List, Dict, Union, Tuple, Any
 
 import rasa.shared.utils.io
+from rasa.shared.core.constants import (
+    ACTION_DEFAULT_FALLBACK_NAME,
+    ACTION_TWO_STAGE_FALLBACK_NAME,
+)
 import rasa.utils.io
 from rasa.shared.constants import DEFAULT_NLU_FALLBACK_INTENT_NAME
-from rasa.shared.core.constants import (
-    ACTION_DEFAULT_FALLBACK_NAME,
-    ACTION_LISTEN_NAME,
-    ACTION_TWO_STAGE_FALLBACK_NAME,
-)
-from rasa.shared.core.events import ActionExecuted, UserUttered
-from rasa.shared.core.trackers import DialogueStateTracker
 from rasa.shared.core.training_data.story_reader.yaml_story_reader import (
     YAMLStoryReader,
 )
-from rasa.shared.core.training_data.structures import StoryGraph, StoryStep
-=======
-from typing import Any, Optional, Text, List, Dict, Tuple, Union
 
 import rasa.shared.utils.io
 import rasa.utils.io
 from rasa.core.policies.mapping_policy import MappingPolicy
 from rasa.core.policies.rule_policy import RulePolicy
->>>>>>> 2621c439
 
 if typing.TYPE_CHECKING:
     from rasa.core.policies.policy import Policy
     from rasa.shared.core.domain import Domain
+    from rasa.shared.core.training_data.structures import StoryStep
 
 
 def load(config_file: Optional[Union[Text, Dict]]) -> List["Policy"]:
@@ -52,8 +45,7 @@
     return PolicyEnsemble.from_dict(config_data)
 
 
-<<<<<<< HEAD
-def migrate_fallback_policies(config: Dict) -> Tuple[Dict, List[StoryStep]]:
+def migrate_fallback_policies(config: Dict) -> Tuple[Dict, List["StoryStep"]]:
     from rasa.core.policies.fallback import FallbackPolicy
     from rasa.core.policies.two_stage_fallback import TwoStageFallbackPolicy
 
@@ -98,8 +90,6 @@
 
 
 def _update_rule_policy_config(config: Dict, fallback_config: Dict) -> None:
-    from rasa.core.policies.rule_policy import RulePolicy
-
     rule_policy_config = _get_config_for_name(
         RulePolicy.__name__, config.get("policies", [])
     )
@@ -135,7 +125,9 @@
     fallback_classifier_config.setdefault("ambiguity_threshold", ambiguity_threshold)
 
 
-def _get_faq_rule(rule_name: Text, intent: Text, action_name: Text) -> List[StoryStep]:
+def _get_faq_rule(
+    rule_name: Text, intent: Text, action_name: Text
+) -> List["StoryStep"]:
     faq_rule = f"""
        rules:
        - rule: {rule_name}
@@ -150,7 +142,8 @@
 
 def _drop_policy(policy_to_drop: Text, policies: List[Dict]) -> List[Dict]:
     return [policy for policy in policies if policy.get("name") != policy_to_drop]
-=======
+
+
 def migrate_mapping_policy_to_rules(
     config: Dict[Text, Any], domain: "Domain", rules: List[Dict[Text, Any]]
 ) -> Tuple[Dict[Text, Any], "Domain", List[Dict[Text, Any]]]:
@@ -201,5 +194,4 @@
         policies.append({"name": RulePolicy.__name__})
     new_config["policies"] = policies
 
-    return new_config, new_domain, new_rules
->>>>>>> 2621c439
+    return new_config, new_domain, new_rules