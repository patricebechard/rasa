import time

import json
import logging
import numpy as np
from types import LambdaType
from typing import Optional, List, Dict, Any, Tuple
from typing import Text

from rasa_core import jobs
from rasa_core.actions import Action
from rasa_core.actions.action import (
    ACTION_LISTEN_NAME,
    ACTION_RESTART_NAME,
    ActionExecutionRejection)
from rasa_core.channels import CollectingOutputChannel
from rasa_core.channels import UserMessage
from rasa_core.dispatcher import Dispatcher
from rasa_core.domain import Domain
from rasa_core.events import ReminderScheduled, ReminderCancelled, Event
from rasa_core.events import SlotSet
from rasa_core.events import (
    UserUttered,
    ActionExecuted,
    BotUttered,
    ActionExecutionRejected)
from rasa_core.interpreter import (
    NaturalLanguageInterpreter,
    INTENT_MESSAGE_PREFIX)
from rasa_core.interpreter import RegexInterpreter
from rasa_core.nlg import NaturalLanguageGenerator
from rasa_core.policies.ensemble import PolicyEnsemble
from rasa_core.tracker_store import TrackerStore
from rasa_core.trackers import DialogueStateTracker, EventVerbosity
from rasa_core.utils import EndpointConfig
from rasa_core.constants import ACTION_NAME_SENDER_ID_CONNECTOR_STR

logger = logging.getLogger(__name__)


class MessageProcessor(object):
    def __init__(self,
                 interpreter: NaturalLanguageInterpreter,
                 policy_ensemble: PolicyEnsemble,
                 domain: Domain,
                 tracker_store: TrackerStore,
                 generator: NaturalLanguageGenerator,
                 action_endpoint: Optional[EndpointConfig] = None,
                 max_number_of_predictions: int = 10,
                 message_preprocessor: Optional[LambdaType] = None,
                 on_circuit_break: Optional[LambdaType] = None,
                 ):
        self.interpreter = interpreter
        self.nlg = generator
        self.policy_ensemble = policy_ensemble
        self.domain = domain
        self.tracker_store = tracker_store
        self.max_number_of_predictions = max_number_of_predictions
        self.message_preprocessor = message_preprocessor
        self.on_circuit_break = on_circuit_break
        self.action_endpoint = action_endpoint

    async def handle_message(self,
                             message: UserMessage) -> Optional[List[Text]]:
        """Handle a single message with this processor."""

        # preprocess message if necessary
        tracker = await self.log_message(message)
        if not tracker:
            return None

        await self._predict_and_execute_next_action(message, tracker)
        # save tracker state to continue conversation from this state
        self._save_tracker(tracker)

        if isinstance(message.output_channel, CollectingOutputChannel):
            return message.output_channel.messages
        else:
            return None

    def predict_next(self, sender_id: Text) -> Optional[Dict[Text, Any]]:

        # we have a Tracker instance for each user
        # which maintains conversation state
        tracker = self._get_tracker(sender_id)
        if not tracker:
            logger.warning("Failed to retrieve or create tracker for sender "
                           "'{}'.".format(sender_id))
            return None

        probabilities, policy = \
            self._get_next_action_probabilities(tracker)
        # save tracker state to continue conversation from this state
        self._save_tracker(tracker)
        scores = [{"action": a, "score": p}
                  for a, p in zip(self.domain.action_names, probabilities)]
        return {
            "scores": scores,
            "policy": policy,
            "confidence": np.max(probabilities),
            "tracker": tracker.current_state(EventVerbosity.AFTER_RESTART)
        }

    async def log_message(self,
                          message: UserMessage
                          ) -> Optional[DialogueStateTracker]:

        # preprocess message if necessary
        if self.message_preprocessor is not None:
            message.text = self.message_preprocessor(message.text)
        # we have a Tracker instance for each user
        # which maintains conversation state
        tracker = self._get_tracker(message.sender_id)
        if tracker:
            await self._handle_message_with_tracker(message, tracker)
            # save tracker state to continue conversation from this state
            self._save_tracker(tracker)
        else:
            logger.warning("Failed to retrieve or create tracker for sender "
                           "'{}'.".format(message.sender_id))
        return tracker

    async def execute_action(self,
                             sender_id: Text,
                             action_name: Text,
                             dispatcher: Dispatcher,
                             policy: Text,
                             confidence: float
                             ) -> Optional[DialogueStateTracker]:

        # we have a Tracker instance for each user
        # which maintains conversation state
        tracker = self._get_tracker(sender_id)
        if tracker:
            action = self._get_action(action_name)
            await self._run_action(action, tracker, dispatcher, policy,
                                   confidence)

            # save tracker state to continue conversation from this state
            self._save_tracker(tracker)
        else:
            logger.warning("Failed to retrieve or create tracker for sender "
                           "'{}'.".format(sender_id))
        return tracker

    def predict_next_action(self,
                            tracker: DialogueStateTracker
                            ) -> Tuple[Action, Text, float]:
        """Predicts the next action the bot should take after seeing x.

        This should be overwritten by more advanced policies to use
        ML to predict the action. Returns the index of the next action."""

        probabilities, policy = self._get_next_action_probabilities(tracker)

        max_index = int(np.argmax(probabilities))
        action = self.domain.action_for_index(max_index, self.action_endpoint)
        logger.debug("Predicted next action '{}' with prob {:.2f}.".format(
            action.name(), probabilities[max_index]))
        return action, policy, probabilities[max_index]

    @staticmethod
    def _is_reminder(e: Event, name: Text) -> bool:
        return isinstance(e, ReminderScheduled) and e.name == name

    @staticmethod
    def _is_reminder_still_valid(tracker: DialogueStateTracker,
                                 reminder_event: ReminderScheduled
                                 ) -> bool:
        """Check if the conversation has been restarted after reminder."""

        for e in reversed(tracker.applied_events()):
            if MessageProcessor._is_reminder(e, reminder_event.name):
                return True
        return False  # not found in applied events --> has been restarted

    @staticmethod
    def _has_message_after_reminder(tracker: DialogueStateTracker,
                                    reminder_event: ReminderScheduled
                                    ) -> bool:
        """Check if the user sent a message after the reminder."""

        for e in reversed(tracker.events):
            if MessageProcessor._is_reminder(e, reminder_event.name):
                return False
            elif isinstance(e, UserUttered) and e.text:
                return True
        return True  # tracker has probably been restarted

    async def handle_reminder(self,
                              reminder_event: ReminderScheduled,
                              dispatcher: Dispatcher
                              ) -> None:
        """Handle a reminder that is triggered asynchronously."""

        tracker = self._get_tracker(dispatcher.sender_id)

        if not tracker:
            logger.warning("Failed to retrieve or create tracker for sender "
                           "'{}'.".format(dispatcher.sender_id))
            return None

        if (reminder_event.kill_on_user_message and
                self._has_message_after_reminder(tracker, reminder_event) or
                not self._is_reminder_still_valid(tracker, reminder_event)):
            logger.debug("Canceled reminder because it is outdated. "
                         "(event: {} id: {})".format(reminder_event.action_name,
                                                     reminder_event.name))
        else:
            # necessary for proper featurization, otherwise the previous
            # unrelated message would influence featurization
            tracker.update(UserUttered.empty())
            action = self._get_action(reminder_event.action_name)
            should_continue = await self._run_action(action, tracker,
                                                     dispatcher)
            if should_continue:
                user_msg = UserMessage(None,
                                       dispatcher.output_channel,
                                       dispatcher.sender_id)
                await self._predict_and_execute_next_action(user_msg, tracker)
            # save tracker state to continue conversation from this state
            self._save_tracker(tracker)

    @staticmethod
    def _log_slots(tracker):
        # Log currently set slots
        slot_values = "\n".join(["\t{}: {}".format(s.name, s.value)
                                 for s in tracker.slots.values()])
        logger.debug("Current slot values: \n{}".format(slot_values))

    def _get_action(self, action_name):
        return self.domain.action_for_name(action_name, self.action_endpoint)

    async def _parse_message(self, message):
        # for testing - you can short-cut the NLU part with a message
        # in the format /intent{"entity1": val1, "entity2": val2}
        # parse_data is a dict of intent & entities
        if message.text.startswith(INTENT_MESSAGE_PREFIX):
            parse_data = await RegexInterpreter().parse(message.text,
                                                        message.message_id)
        else:
            parse_data = await self.interpreter.parse(message.text,
                                                      message.message_id)

        logger.debug("Received user message '{}' with intent '{}' "
                     "and entities '{}'".format(message.text,
                                                parse_data["intent"],
                                                parse_data["entities"]))
        return parse_data

    async def _handle_message_with_tracker(self,
                                           message: UserMessage,
                                           tracker: DialogueStateTracker
                                           ) -> None:

        if message.parse_data:
            parse_data = message.parse_data
        else:
            parse_data = await self._parse_message(message)

        # don't ever directly mutate the tracker
        # - instead pass its events to log
        tracker.update(UserUttered(message.text, parse_data["intent"],
                                   parse_data["entities"], parse_data,
                                   input_channel=message.input_channel,
                                   message_id=message.message_id))
        # store all entities as slots
        for e in self.domain.slots_for_entities(parse_data["entities"]):
            tracker.update(e)

        logger.debug("Logged UserUtterance - "
                     "tracker now has {} events".format(len(tracker.events)))

    def _should_handle_message(self, tracker):
        return not tracker.is_paused()

    async def _predict_and_execute_next_action(self, message, tracker):
        # keep taking actions decided by the policy until it chooses to 'listen'
        should_predict_another_action = True
        num_predicted_actions = 0

        def is_action_limit_reached():
            return (num_predicted_actions == self.max_number_of_predictions and
                    should_predict_another_action)

        # this will actually send the response to the user
        dispatcher = Dispatcher(message.sender_id,
                                message.output_channel,
                                self.nlg)

        self._log_slots(tracker)

        # action loop. predicts actions until we hit action listen
        while (should_predict_another_action and
               self._should_handle_message(tracker) and
               num_predicted_actions < self.max_number_of_predictions):
            # this actually just calls the policy's method by the same name
            action, policy, confidence = self.predict_next_action(tracker)

            should_predict_another_action = await self._run_action(action,
                                                                   tracker,
                                                                   dispatcher,
                                                                   policy,
                                                                   confidence)
            num_predicted_actions += 1

        if is_action_limit_reached():
            # circuit breaker was tripped
            logger.warning(
                "Circuit breaker tripped. Stopped predicting "
                "more actions for sender '{}'".format(tracker.sender_id))
            if self.on_circuit_break:
                # call a registered callback
                self.on_circuit_break(tracker, dispatcher)

    # noinspection PyUnusedLocal
    @staticmethod
    def should_predict_another_action(action_name, events):
        is_listen_action = action_name == ACTION_LISTEN_NAME
        return not is_listen_action

    async def _schedule_reminders(self, events: List[Event],
                                  tracker: DialogueStateTracker,
                                  dispatcher: Dispatcher) -> None:
        """Uses the scheduler to time a job to trigger the passed reminder.

        Reminders with the same `id` property will overwrite one another
        (i.e. only one of them will eventually run)."""

        for e in events:
            if isinstance(e, ReminderScheduled):
                (await jobs.scheduler()).add_job(
                    self.handle_reminder, "date",
                    run_date=e.trigger_date_time,
                    args=[e, dispatcher],
                    id=e.name,
                    replace_existing=True,
                    name=(str(e.action_name) +
                          ACTION_NAME_SENDER_ID_CONNECTOR_STR +
                          tracker.sender_id))

    @staticmethod
    async def _cancel_reminders(events: List[Event],
                                tracker: DialogueStateTracker) -> None:
        """Cancel reminders by action_name"""

        # All Reminders with the same action name will be cancelled
        for e in events:
            if isinstance(e, ReminderCancelled):
                name_to_check = (str(e.action_name) +
                                 ACTION_NAME_SENDER_ID_CONNECTOR_STR +
                                 tracker.sender_id)
                scheduler = await jobs.scheduler()
                for j in scheduler.get_jobs():
                    if j.name == name_to_check:
                        scheduler.remove_job(j.id)

    async def _run_action(self, action, tracker, dispatcher, policy=None,
                          confidence=None):
        # events and return values are used to update
        # the tracker state after an action has been taken
        try:
            events = await action.run(dispatcher, tracker, self.domain)
        except ActionExecutionRejection:
            events = [ActionExecutionRejected(action.name(),
                                              policy, confidence)]
            tracker.update(events[0])
            return self.should_predict_another_action(action.name(), events)
        except Exception as e:
            logger.error("Encountered an exception while running action '{}'. "
                         "Bot will continue, but the actions events are lost. "
                         "Make sure to fix the exception in your custom "
                         "code.".format(action.name()))
            logger.debug(e, exc_info=True)
            events = []

        self._log_action_on_tracker(tracker, action.name(), events, policy,
                                    confidence)
        self.log_bot_utterances_on_tracker(tracker, dispatcher)

        await self._schedule_reminders(events, tracker, dispatcher)
        await self._cancel_reminders(events, tracker)

        return self.should_predict_another_action(action.name(), events)

    def _warn_about_new_slots(self, tracker, action_name, events):
        # these are the events from that action we have seen during training

        if action_name not in self.policy_ensemble.action_fingerprints:
            return

        fp = self.policy_ensemble.action_fingerprints[action_name]
        slots_seen_during_train = fp.get("slots", set())
        for e in events:
            if isinstance(e, SlotSet) and e.key not in slots_seen_during_train:
                s = tracker.slots.get(e.key)
                if s and s.has_features():
                    if e.key == 'requested_slot' and tracker.active_form:
                        pass
                    else:
                        logger.warning(
                            "Action '{0}' set a slot type '{1}' that "
                            "it never set during the training. This "
                            "can throw of the prediction. Make sure to "
                            "include training examples in your stories "
                            "for the different types of slots this "
                            "action can return. Remember: you need to "
                            "set the slots manually in the stories by "
                            "adding '- slot{{\"{1}\": {2}}}' "
                            "after the action."
                            "".format(action_name, e.key,
                                      json.dumps(e.value)))

    @staticmethod
    def log_bot_utterances_on_tracker(tracker: DialogueStateTracker,
                                      dispatcher: Dispatcher) -> None:

        if dispatcher.latest_bot_messages:
            for m in dispatcher.latest_bot_messages:
                bot_utterance = BotUttered(text=m.text, data=m.data)
                logger.debug("Bot utterance '{}'".format(bot_utterance))
                tracker.update(bot_utterance)

            dispatcher.latest_bot_messages = []

    def _log_action_on_tracker(self, tracker, action_name, events, policy,
                               confidence):
        # Ensures that the code still works even if a lazy programmer missed
        # to type `return []` at the end of an action or the run method
        # returns `None` for some other reason.
        if events is None:
            events = []

        logger.debug("Action '{}' ended with events '{}'".format(
            action_name, ['{}'.format(e) for e in events]))

        self._warn_about_new_slots(tracker, action_name, events)

        if action_name is not None:
            # log the action and its produced events
            tracker.update(ActionExecuted(action_name, policy, confidence))

        for e in events:
            # this makes sure the events are ordered by timestamp -
            # since the event objects are created somewhere else,
            # the timestamp would indicate a time before the time
            # of the action executed
            e.timestamp = time.time()
            tracker.update(e)

    def _get_tracker(self, sender_id: Text) -> Optional[DialogueStateTracker]:

        sender_id = sender_id or UserMessage.DEFAULT_SENDER_ID
        tracker = self.tracker_store.get_or_create_tracker(sender_id)
        return tracker

    def _save_tracker(self, tracker):
        self.tracker_store.save(tracker)

    def _prob_array_for_action(self,
                               action_name: Text
                               ) -> Tuple[Optional[List[float]], None]:
        idx = self.domain.index_for_action(action_name)
        if idx is not None:
            result = [0.0] * self.domain.num_actions
            result[idx] = 1.0
            return result, None
        else:
            return None, None

    def _get_next_action_probabilities(
        self,
        tracker: DialogueStateTracker
    ) -> Tuple[Optional[List[float]], Optional[Text]]:

        followup_action = tracker.followup_action
        if followup_action:
            tracker.clear_followup_action()
            result = self._prob_array_for_action(followup_action)
            if result:
                return result
            else:
                logger.error(
                    "Trying to run unknown follow up action '{}'!"
                    "Instead of running that, we will ignore the action "
                    "and predict the next action.".format(followup_action))

<<<<<<< HEAD
        return self.policy_ensemble.probabilities_using_best_policy(
            tracker, self.domain)
=======
        latest_intent = tracker.latest_message.intent.get("name")
        if latest_intent == self.domain.restart_intent:
            return self._prob_array_for_action(ACTION_RESTART_NAME)
        else:
            return self.policy_ensemble.probabilities_using_best_policy(
                tracker, self.domain)
>>>>>>> f34fcbc0
<|MERGE_RESOLUTION|>--- conflicted
+++ resolved
@@ -485,14 +485,5 @@
                     "Instead of running that, we will ignore the action "
                     "and predict the next action.".format(followup_action))
 
-<<<<<<< HEAD
         return self.policy_ensemble.probabilities_using_best_policy(
-            tracker, self.domain)
-=======
-        latest_intent = tracker.latest_message.intent.get("name")
-        if latest_intent == self.domain.restart_intent:
-            return self._prob_array_for_action(ACTION_RESTART_NAME)
-        else:
-            return self.policy_ensemble.probabilities_using_best_policy(
-                tracker, self.domain)
->>>>>>> f34fcbc0
+            tracker, self.domain)